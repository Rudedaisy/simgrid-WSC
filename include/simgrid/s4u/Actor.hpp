--- conflicted
+++ resolved
@@ -145,25 +145,6 @@
   static ActorPtr self();
 
   /** Signal to others that a new actor has been created **/
-<<<<<<< HEAD
-  static xbt::signal<void(ActorPtr)> on_creation;
-  /** Signal to others that an actor has been suspended**/
-  static xbt::signal<void(ActorPtr)> on_suspend;
-  /** Signal to others that an actor has been resumed **/
-  static xbt::signal<void(ActorPtr)> on_resume;
-  /** Signal to others that an actor is sleeping **/
-  static xbt::signal<void(ActorPtr)> on_sleep;
-  /** Signal to others that an actor wakes up for a sleep **/
-  static xbt::signal<void(ActorPtr)> on_wake_up;
-  /** Signal to others that an actor is going to migrated to another host**/
-  static xbt::signal<void(ActorPtr)> on_migration_start;
-  /** Signal to others that an actor is has been migrated to another host **/
-  static xbt::signal<void(ActorPtr)> on_migration_end;
-  /** Signal indicating that an actor is about to disappear.
-   *  This signal is fired for any dying actor, which is mostly useful when designing plugins and extensions. If you
-   *  want to register to the termination of a given actor, use this_actor::on_exit() instead.*/
-  static xbt::signal<void(ActorPtr)> on_destruction;
-=======
   static xbt::signal<void(Actor&)> on_creation;
   /** Signal to others that an actor has been suspended**/
   static xbt::signal<void(Actor const&)> on_suspend;
@@ -181,7 +162,6 @@
    *  This signal is fired for any dying actor, which is mostly useful when designing plugins and extensions. If you
    *  want to register to the termination of a given actor, use this_actor::on_exit() instead.*/
   static xbt::signal<void(Actor const&)> on_destruction;
->>>>>>> b32344ed
 
   /** Create an actor from a std::function<void()>
    *
@@ -227,11 +207,7 @@
   /** Retrieves the name of that actor as a C string */
   const char* get_cname() const;
   /** Retrieves the host on which that actor is running */
-<<<<<<< HEAD
-  Host* get_host();
-=======
   Host* get_host() const;
->>>>>>> b32344ed
   /** Retrieves the actor ID of that actor */
   aid_t get_pid() const;
   /** Retrieves the actor ID of that actor's creator */
