--- conflicted
+++ resolved
@@ -1,4 +1,3 @@
-<<<<<<< HEAD
 SimGrid-java (3.8) unstable; urgency=low
 
  * Introduce org.simgrid.trace.Trace (partial implementation of JAVA bindings
@@ -7,13 +6,10 @@
    few of thems are really implemented at the JNI level (see ./src/jtrace.c
    for further information). 
 
-SimGrid-java (3.6.1) unstable; urgency=low
-=======
 SimGrid-java (3.7.1) stable; urgency=low
   
  The "Java aint got to be bloated and slow" release
->>>>>>> a8386a00
-
+ 
  Major cleanups:
  * Various internal cleanups and performance improvement
    Simulations are expected to run up to twice faster or so
