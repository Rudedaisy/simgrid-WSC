--- conflicted
+++ resolved
@@ -44,13 +44,9 @@
 
 Fixed bugs (FG#.. -> FramaGit bugs; FG!.. -> FG merge requests)
  (FG: issues on Framagit; GF: issues on GForge; GH: issues on GitHub)
-<<<<<<< HEAD
  - FG#95: Wrong computation time for multicore execution after pstate change
  - FG#97: Wrong computation time for ptask+multicore+pstates
-=======
  - FG#99: Weird segfault when not sealing an host
-
->>>>>>> d5e5174e
 ----------------------------------------------------------------------------
 
 SimGrid (3.29) October 7. 2021
