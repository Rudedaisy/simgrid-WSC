--- conflicted
+++ resolved
@@ -23,20 +23,17 @@
 set(process-startkilltime_files Main  Sleeper)
 set(process-suspend_files       Main  DreamMaster  LazyGuy)
 set(task-priority_files         Main  Test)
-<<<<<<< HEAD
 set(hostload_files              Main  LoadRunner)
-=======
 
 if(enable_java)
   add_custom_target(java-all
     COMMENT "Building all Java examples..."
   )
 endif()
->>>>>>> 4299696f
 
 foreach (example app-bittorrent app-centralizedmutex app-masterworker app-pingpong app-tokenring async-yield async-waitall async-dsend
-         cloud-migration cloud-masterworker dht-chord dht-kademlia energy-consumption energy-pstate energy-vm io-file io-storage
-         process-kill process-migration process-startkilltime process-suspend task-priority trace-pingpong hostload)
+         cloud-migration cloud-masterworker dht-chord dht-kademlia energy-consumption energy-pstate energy-vm hostload io-file io-storage
+         process-kill process-migration process-startkilltime process-suspend task-priority trace-pingpong)
   string (REPLACE "-" "/" example_dir ${example})
   set (srcdir ${CMAKE_CURRENT_SOURCE_DIR}/${example_dir})
   foreach (filename ${${example}_files} )
@@ -75,8 +72,8 @@
 
 if(enable_java)
   foreach (example app-bittorrent app-centralizedmutex app-masterworker app-pingpong app-tokenring async-yield async-waitall async-dsend
-           cloud-migration cloud-masterworker dht-chord dht-kademlia energy-consumption energy-pstate energy-vm io-file io-storage
-           process-kill process-migration process-startkilltime process-suspend task-priority trace-pingpong hostload)
+           cloud-migration cloud-masterworker dht-chord dht-kademlia energy-consumption energy-pstate energy-vm hostload io-file io-storage
+           process-kill process-migration process-startkilltime process-suspend task-priority trace-pingpong)
     string (REPLACE "-" "/" example_dir ${example})
     ADD_TESH(java-${example}  --setenv srcdir=${CMAKE_HOME_DIRECTORY}/examples/java --setenv LD_LIBRARY_PATH=${CMAKE_BINARY_DIR}/lib --setenv classpath=${TESH_CLASSPATH} --cd ${CMAKE_BINARY_DIR}/examples/java/${example_dir} ${CMAKE_HOME_DIRECTORY}/examples/java/${example_dir}/${example}.tesh)
   endforeach()
