--- conflicted
+++ resolved
@@ -78,13 +78,9 @@
 
 foreach(x app-chainsend app-masterworker app-pingpong app-token-ring
           cloud-capping cloud-masterworker cloud-migration cloud-simple 
-<<<<<<< HEAD
-          cloud-two-tasks dht-pastry dht-kademlia platform-failures io-file io-remote io-storage task-priority
+          cloud-two-tasks dht-pastry dht-kademlia platform-failures io-file io-remote task-priority
 	  energy-consumption energy-onoff energy-pstate energy-vm
 	  plugin-hostload
-=======
-          cloud-two-tasks dht-pastry dht-kademlia platform-failures io-file io-remote task-priority 
->>>>>>> e2bbcbb5
           process-create process-join process-startkilltime
           platform-properties synchro-semaphore)
   ADD_TESH_FACTORIES(msg-${x} "thread;ucontext;raw;boost" 
