foreach (example actions-comm actions-storage 
                 actor-create actor-daemon actor-execute actor-kill actor-migration actor-suspend 
                 app-masterworker app-pingpong app-token-ring
		 async-wait async-waitany async-waitall actor-startkilltime 
		 plugin-hostload io mutex)
  add_executable       (s4u-${example}  ${example}/s4u-${example}.cpp)
  target_link_libraries(s4u-${example}  simgrid)
  set_target_properties(s4u-${example}  PROPERTIES RUNTIME_OUTPUT_DIRECTORY ${CMAKE_CURRENT_BINARY_DIR}/${example})

  set(tesh_files    ${tesh_files}    ${CMAKE_CURRENT_SOURCE_DIR}/${example}/s4u-${example}.tesh)
  set(examples_src  ${examples_src}  ${CMAKE_CURRENT_SOURCE_DIR}/${example}/s4u-${example}.cpp)
endforeach()

# CHORD EXAMPLE
add_executable       (s4u-dht-chord dht-chord/s4u-dht-chord.cpp dht-chord/node.cpp)
target_link_libraries(s4u-dht-chord simgrid)
set_target_properties(s4u-dht-chord PROPERTIES RUNTIME_OUTPUT_DIRECTORY ${CMAKE_CURRENT_BINARY_DIR}/dht-chord)
foreach (file s4u-dht-chord node)
  set(examples_src  ${examples_src}  ${CMAKE_CURRENT_SOURCE_DIR}/dht-chord/${file}.cpp)
endforeach()
set(examples_src  ${examples_src}  ${CMAKE_CURRENT_SOURCE_DIR}/dht-chord/s4u-dht-chord.hpp)

add_executable       (s4u-bittorrent app-bittorrent/s4u-bittorrent.cpp app-bittorrent/s4u-peer.cpp
                      app-bittorrent/s4u-tracker.cpp)
target_link_libraries(s4u-bittorrent simgrid)
set_target_properties(s4u-bittorrent PROPERTIES RUNTIME_OUTPUT_DIRECTORY ${CMAKE_CURRENT_BINARY_DIR}/app-bittorrent)
foreach (file s4u-bittorrent s4u-peer s4u-tracker)
  set(examples_src  ${examples_src}  ${CMAKE_CURRENT_SOURCE_DIR}/app-bittorrent/${file}.cpp
                                     ${CMAKE_CURRENT_SOURCE_DIR}/app-bittorrent/${file}.hpp)
endforeach()

set(examples_src  ${examples_src}                                                                          PARENT_SCOPE)
set(tesh_files    ${tesh_files}   ${CMAKE_CURRENT_SOURCE_DIR}/app-bittorrent/s4u-app-bittorrent.tesh
                                  ${CMAKE_CURRENT_SOURCE_DIR}/dht-chord/s4u-dht-chord.tesh
                                  ${CMAKE_CURRENT_SOURCE_DIR}/async-wait/s4u-async-wait.tesh
                                  ${CMAKE_CURRENT_SOURCE_DIR}/async-waitany/s4u-async-waitany.tesh
                                  ${CMAKE_CURRENT_SOURCE_DIR}/async-waitall/s4u-async-waitall.tesh
<<<<<<< HEAD
                                  ${CMAKE_CURRENT_SOURCE_DIR}/actor-execute/s4u-actor-execute.tesh         PARENT_SCOPE)
=======
                                  ${CMAKE_CURRENT_SOURCE_DIR}/actor-startkilltime/s4u-actor-startkilltime.tesh         PARENT_SCOPE)
>>>>>>> f626d51a
set(xml_files     ${xml_files}    ${CMAKE_CURRENT_SOURCE_DIR}/actions-comm/s4u-actions-comm-split_d.xml
                                  ${CMAKE_CURRENT_SOURCE_DIR}/actions-comm/s4u-actions-comm_d.xml
                                  ${CMAKE_CURRENT_SOURCE_DIR}/actions-storage/s4u-actions-storage_d.xml
                                  ${CMAKE_CURRENT_SOURCE_DIR}/actor-create/s4u-actor-create_d.xml
                                  ${CMAKE_CURRENT_SOURCE_DIR}/app-bittorrent/s4u-app-bittorrent_d.xml
                                  ${CMAKE_CURRENT_SOURCE_DIR}/app-masterworker/s4u-app-masterworker_d.xml
                                  ${CMAKE_CURRENT_SOURCE_DIR}/async-waitany/s4u-async-waitany_d.xml
                                  ${CMAKE_CURRENT_SOURCE_DIR}/async-waitall/s4u-async-waitall_d.xml
                                  ${CMAKE_CURRENT_SOURCE_DIR}/async-wait/s4u-async-wait_d.xml
                                  ${CMAKE_CURRENT_SOURCE_DIR}/dht-chord/s4u-dht-chord_d.xml
                                  ${CMAKE_CURRENT_SOURCE_DIR}/actor-startkilltime/s4u-actor-baseline_d.xml
                                  ${CMAKE_CURRENT_SOURCE_DIR}/actor-startkilltime/s4u-actor-kill_d.xml
                                  ${CMAKE_CURRENT_SOURCE_DIR}/actor-startkilltime/s4u-actor-start_d.xml
                                  ${CMAKE_CURRENT_SOURCE_DIR}/actor-startkilltime/s4u-actor-star_kill_d.xml                PARENT_SCOPE)
set(txt_files     ${txt_files}    ${CMAKE_CURRENT_SOURCE_DIR}/actions-comm/s4u-actions-comm-split-p0.txt
                                  ${CMAKE_CURRENT_SOURCE_DIR}/actions-comm/s4u-actions-comm-split-p1.txt
                                  ${CMAKE_CURRENT_SOURCE_DIR}/actions-comm/s4u-actions-comm.txt
                                  ${CMAKE_CURRENT_SOURCE_DIR}/actions-storage/s4u-actions-storage.txt
                                  ${CMAKE_CURRENT_SOURCE_DIR}/README.doc                                   PARENT_SCOPE)

foreach(example actions-comm actions-storage 
                actor-create actor-daemon actor-execute actor-kill actor-migration actor-suspend
                app-bittorrent app-masterworker app-pingpong app-token-ring 
		async-wait async-waitall async-waitany actor-startkilltime
		dht-chord plugin-hostload io mutex)
  ADD_TESH_FACTORIES(s4u-${example} "thread;ucontext;raw;boost" --setenv bindir=${CMAKE_CURRENT_BINARY_DIR}/${example} --setenv srcdir=${CMAKE_HOME_DIRECTORY}/examples/platforms --cd ${CMAKE_HOME_DIRECTORY}/examples/s4u/${example} s4u-${example}.tesh)
endforeach()<|MERGE_RESOLUTION|>--- conflicted
+++ resolved
@@ -35,11 +35,8 @@
                                   ${CMAKE_CURRENT_SOURCE_DIR}/async-wait/s4u-async-wait.tesh
                                   ${CMAKE_CURRENT_SOURCE_DIR}/async-waitany/s4u-async-waitany.tesh
                                   ${CMAKE_CURRENT_SOURCE_DIR}/async-waitall/s4u-async-waitall.tesh
-<<<<<<< HEAD
-                                  ${CMAKE_CURRENT_SOURCE_DIR}/actor-execute/s4u-actor-execute.tesh         PARENT_SCOPE)
-=======
+                                  ${CMAKE_CURRENT_SOURCE_DIR}/actor-execute/s4u-actor-execute.tesh       
                                   ${CMAKE_CURRENT_SOURCE_DIR}/actor-startkilltime/s4u-actor-startkilltime.tesh         PARENT_SCOPE)
->>>>>>> f626d51a
 set(xml_files     ${xml_files}    ${CMAKE_CURRENT_SOURCE_DIR}/actions-comm/s4u-actions-comm-split_d.xml
                                   ${CMAKE_CURRENT_SOURCE_DIR}/actions-comm/s4u-actions-comm_d.xml
                                   ${CMAKE_CURRENT_SOURCE_DIR}/actions-storage/s4u-actions-storage_d.xml
