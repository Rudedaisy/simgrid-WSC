--- conflicted
+++ resolved
@@ -67,7 +67,6 @@
   XBT_DEBUG("%s : %p", surf_resource_name(surf_cpu_resource_priv(cpuB)), cpuB);
 
   /* Let's do something on it */
-<<<<<<< HEAD
   actionA = surf_cpu_execute(cpuA, 1000.0);
   actionB = surf_cpu_execute(cpuB, 1000.0);
   actionC = surf_cpu_sleep(cpuB, 7.32);
@@ -76,16 +75,6 @@
   stateActionA = surf_action_get_state(actionA);     /* When you know actionA model type */
   stateActionB = surf_action_get_state(actionB);        /* If you're unsure about it's model type */
   stateActionC = surf_action_get_state(actionC);     /* When you know actionA model type */
-=======
-  actionA = surf_cpu_model_pm->extension.cpu.execute(cpuA, 1000.0);
-  actionB = surf_cpu_model_pm->extension.cpu.execute(cpuB, 1000.0);
-  actionC = surf_cpu_model_pm->extension.cpu.sleep(cpuB, 7.32);
-
-  /* Use whatever calling style you want... */
-  stateActionA = surf_cpu_model_pm->action_state_get(actionA);     /* When you know actionA model type */
-  stateActionB = actionB->model_obj->action_state_get(actionB);        /* If you're unsure about it's model type */
-  stateActionC = surf_cpu_model_pm->action_state_get(actionC);     /* When you know actionA model type */
->>>>>>> 0e9c0448
 
   /* And just look at the state of these tasks */
   XBT_DEBUG("actionA : %p (%s)", actionA, string_action(stateActionA));
@@ -111,52 +100,29 @@
     XBT_DEBUG("Next Event : %g", now);
     XBT_DEBUG("\t CPU actions");
     while ((action =
-<<<<<<< HEAD
-            xbt_swag_extract(surf_model_failed_action_set((surf_model_t)surf_cpu_model)))) {
+            xbt_swag_extract(surf_model_failed_action_set((surf_model_t)surf_cpu_model_pm)))) {
       XBT_DEBUG("\t * Failed : %p", action);
       surf_action_unref(action);
     }
     while ((action =
-            xbt_swag_extract(surf_model_done_action_set((surf_model_t)surf_cpu_model)))) {
+            xbt_swag_extract(surf_model_done_action_set((surf_model_t)surf_cpu_model_pm)))) {
       XBT_DEBUG("\t * Done : %p", action);
       surf_action_unref(action);
-=======
-            xbt_swag_extract(surf_cpu_model_pm->states.failed_action_set))) {
-      XBT_DEBUG("\t * Failed : %p", action);
-      action->model_obj->action_unref(action);
-    }
-    while ((action =
-            xbt_swag_extract(surf_cpu_model_pm->states.done_action_set))) {
-      XBT_DEBUG("\t * Done : %p", action);
-      action->model_obj->action_unref(action);
->>>>>>> 0e9c0448
     }
     XBT_DEBUG("\t Network actions");
     while ((action =
             xbt_swag_extract(surf_model_failed_action_set((surf_model_t)surf_network_model)))) {
       XBT_DEBUG("\t * Failed : %p", action);
-<<<<<<< HEAD
       surf_action_unref(action);
-=======
-      action->model_obj->action_unref(action);
->>>>>>> 0e9c0448
     }
     while ((action =
             xbt_swag_extract(surf_model_done_action_set((surf_model_t)surf_network_model)))) {
       XBT_DEBUG("\t * Done : %p", action);
-<<<<<<< HEAD
       surf_action_unref(action);
     }
 
   } while ((xbt_swag_size(surf_model_running_action_set((surf_model_t)surf_network_model)) ||
-            xbt_swag_size(surf_model_running_action_set((surf_model_t)surf_cpu_model))) &&
-=======
-      action->model_obj->action_unref(action);
-    }
-
-  } while ((xbt_swag_size(surf_network_model->states.running_action_set) ||
-            xbt_swag_size(surf_cpu_model_pm->states.running_action_set)) &&
->>>>>>> 0e9c0448
+            xbt_swag_size(surf_model_running_action_set((surf_model_t)surf_cpu_model_pm))) &&
            surf_solve(-1.0) >= 0.0);
 
   XBT_DEBUG("Simulation Terminated");
