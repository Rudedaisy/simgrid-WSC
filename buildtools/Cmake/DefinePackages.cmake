### define source packages

set(EXTRA_DIST
  include/xbt/win32_ucontext.h
  src/bindings/java/MANIFEST.MF
  src/include/instr/instr_interface.h
  src/include/mc/datatypes.h
  src/include/mc/mc.h
  src/include/simgrid/platf_interface.h
  src/include/simgrid/sg_config.h
  src/include/smpi/smpi_interface.h
  src/include/surf/datatypes.h
  src/include/surf/maxmin.h
  src/include/surf/random_mgr.h
  src/include/surf/surf.h
  src/include/surf/surf_resource.h
  src/include/surf/surf_resource_lmm.h
  src/include/surf/surfxml_parse_values.h
  src/include/surf/trace_mgr.h
  src/include/xbt/wine_dbghelp.h
  src/include/xbt/xbt_os_time.h
  src/mk_supernovae.pl
  src/msg/msg_mailbox.h
  src/msg/msg_private.h
  src/portable.h
  src/simdag/dax.dtd
  src/simdag/dax_dtd.c
  src/simdag/dax_dtd.h
  src/simdag/private.h
  src/simix/smx_host_private.h
  src/simix/smx_io_private.h
  src/simix/smx_network_private.h
  src/simix/smx_private.h
  src/simix/smx_process_private.h
  src/simix/smx_smurf_private.h
  src/simix/smx_synchro_private.h
  src/smpi/README
  src/smpi/colls/COPYRIGHTS
  src/smpi/colls/colls.h
  src/smpi/colls/colls_private.h
  src/smpi/colls/coll_tuned_topo.h
  src/smpi/private.h
  src/smpi/smpi_mpi_dt_private.h
  src/surf/cpu.hpp
  src/surf/cpu_ti.hpp
  src/surf/cpu_cas01.hpp
  src/surf/cpu_ti_private.h
  src/surf/gtnets/gtnets_interface.h
  src/surf/gtnets/gtnets_simulator.h
  src/surf/gtnets/gtnets_topology.h
  src/surf/maxmin_private.h
  src/surf/network_gtnets.hpp
  src/surf/network_ns3_private.h
  src/surf/network_private.h
  src/surf/network.hpp
  src/surf/network_smpi.hpp
  src/surf/network_constant.hpp
  src/surf/ns3/my-point-to-point-helper.h
  src/surf/ns3/ns3_interface.h
  src/surf/ns3/ns3_simulator.h
  src/surf/ns3/red-queue.h
  src/surf/platf_generator_private.h
  src/surf/simgrid.dtd
  src/surf/simgrid_dtd.c
  src/surf/storage.hpp
  src/surf/storage_private.h
  src/surf/surf.hpp
  src/surf/surf_private.h
  src/surf/surf_routing_private.h
  src/surf/surf_routing_private.hpp
  src/surf/surf_routing.hpp
  src/surf/surf_routing_cluster.hpp
  src/surf/surf_routing_dijkstra.hpp
  src/surf/surf_routing_floyd.hpp
  src/surf/surf_routing_full.hpp
  src/surf/surf_routing_generic.hpp
  src/surf/surf_routing_none.hpp
  src/surf/surf_routing_vivaldi.hpp
  src/surf/surfxml_parse.c
  src/surf/trace_mgr_private.h
  src/surf/workstation.hpp
  src/surf/workstation_ptask_L07.hpp
  src/win32/config.h
  src/xbt/automaton/automaton_lexer.yy.c
  src/xbt/automaton/parserPromela.lex
  src/xbt/automaton/parserPromela.tab.cacc
  src/xbt/automaton/parserPromela.tab.hacc
  src/xbt/automaton/parserPromela.yacc
  src/xbt/backtrace_dummy.c
  src/xbt/backtrace_linux.c
  src/xbt/backtrace_windows.c
  src/xbt/dict_private.h
  src/xbt/ex_interface.h
  src/xbt/fifo_private.h
  src/xbt/graph_private.h
  src/xbt/graphxml.c
  src/xbt/graphxml.dtd
  src/xbt/graphxml_parse.c
  src/xbt/heap_private.h
  src/xbt/log_private.h
  src/xbt/mallocator_private.h
  src/xbt/mmalloc/mfree.c
  src/xbt/mmalloc/mm.c
  src/xbt/mmalloc/mm_diff.c
  src/xbt/mmalloc/mm_legacy.c
  src/xbt/mmalloc/mm_module.c
  src/xbt/mmalloc/mmalloc.c
  src/xbt/mmalloc/mmalloc.info
  src/xbt/mmalloc/mmalloc.texi
  src/xbt/mmalloc/mmorecore.c
  src/xbt/mmalloc/mmprivate.h
  src/xbt/mmalloc/mmtrace.awk
  src/xbt/mmalloc/mrealloc.c
  src/xbt/setset_private.h
  src/xbt/win32_ucontext.c
  tools/tesh/run_context.h
  tools/tesh/tesh.h
  )

set(SMPI_SRC
  src/smpi/instr_smpi.c
  src/smpi/smpi_base.c
  src/smpi/smpi_bench.c
  src/smpi/smpi_c99.c
  src/smpi/smpi_coll.c
  src/smpi/smpi_comm.c
  src/smpi/smpi_global.c
  src/smpi/smpi_group.c
  src/smpi/smpi_mpi.c
  src/smpi/smpi_mpi_dt.c
  src/smpi/smpi_pmpi.c
  src/smpi/smpi_replay.c
  src/smpi/colls/smpi_openmpi_selector.c
  src/smpi/colls/smpi_mpich_selector.c
  src/smpi/colls/colls_global.c
  src/smpi/colls/allgather-2dmesh.c
  src/smpi/colls/allgather-3dmesh.c
  src/smpi/colls/allgather-bruck.c
  src/smpi/colls/allgather-GB.c
  src/smpi/colls/allgather-loosely-lr.c
  src/smpi/colls/allgather-NTSLR.c
  src/smpi/colls/allgather-NTSLR-NB.c
  src/smpi/colls/allgather-pair.c
  src/smpi/colls/allgather-rdb.c
  src/smpi/colls/allgather-rhv.c
  src/smpi/colls/allgather-ring.c
  src/smpi/colls/allgather-SMP-NTS.c
  src/smpi/colls/allgather-smp-simple.c
  src/smpi/colls/allgather-spreading-simple.c
  src/smpi/colls/allgather-ompi-neighborexchange.c
  src/smpi/colls/allgatherv-GB.c  
  src/smpi/colls/allgatherv-pair.c
  src/smpi/colls/allgatherv-ring.c
  src/smpi/colls/allgatherv-ompi-neighborexchange.c
  src/smpi/colls/allgatherv-ompi-bruck.c
  src/smpi/colls/allgatherv-mpich-rdb.c
  src/smpi/colls/allgatherv-mpich-ring.c
  src/smpi/colls/allreduce-lr.c
  src/smpi/colls/allreduce-rab1.c
  src/smpi/colls/allreduce-rab2.c
  src/smpi/colls/allreduce-rab-rdb.c
  src/smpi/colls/allreduce-rdb.c
  src/smpi/colls/allreduce-redbcast.c
  src/smpi/colls/allreduce-smp-binomial.c
  src/smpi/colls/allreduce-smp-binomial-pipeline.c
  src/smpi/colls/allreduce-smp-rdb.c
  src/smpi/colls/allreduce-smp-rsag.c
  src/smpi/colls/allreduce-smp-rsag-lr.c
  src/smpi/colls/allreduce-smp-rsag-rab.c
  src/smpi/colls/allreduce-ompi-ring-segmented.c
  src/smpi/colls/alltoall-2dmesh.c
  src/smpi/colls/alltoall-3dmesh.c
#  src/smpi/colls/alltoall-bruck.c
  src/smpi/colls/alltoall-pair.c
  src/smpi/colls/alltoall-pair-light-barrier.c
  src/smpi/colls/alltoall-pair-mpi-barrier.c
  src/smpi/colls/alltoall-pair-one-barrier.c
  src/smpi/colls/alltoall-rdb.c
  src/smpi/colls/alltoall-ring.c
  src/smpi/colls/alltoall-ring-light-barrier.c
  src/smpi/colls/alltoall-ring-mpi-barrier.c
  src/smpi/colls/alltoall-ring-one-barrier.c
  src/smpi/colls/alltoallv-pair.c   
  src/smpi/colls/alltoallv-pair-light-barrier.c
  src/smpi/colls/alltoallv-pair-mpi-barrier.c
  src/smpi/colls/alltoallv-pair-one-barrier.c 
  src/smpi/colls/alltoallv-ring.c
  src/smpi/colls/alltoallv-ring-light-barrier.c
  src/smpi/colls/alltoallv-ring-mpi-barrier.c
  src/smpi/colls/alltoallv-ring-one-barrier.c
  src/smpi/colls/alltoallv-bruck.c
  src/smpi/colls/alltoallv-ompi-basic-linear.c
  src/smpi/colls/bcast-arrival-pattern-aware.c
  src/smpi/colls/bcast-arrival-pattern-aware-wait.c
  src/smpi/colls/bcast-arrival-scatter.c
  src/smpi/colls/bcast-binomial-tree.c
  src/smpi/colls/bcast-flattree.c
  src/smpi/colls/bcast-flattree-pipeline.c
  src/smpi/colls/bcast-NTSB.c
  src/smpi/colls/bcast-NTSL.c
  src/smpi/colls/bcast-NTSL-Isend.c
  src/smpi/colls/bcast-scatter-LR-allgather.c
  src/smpi/colls/bcast-scatter-rdb-allgather.c
  src/smpi/colls/bcast-SMP-binary.c
  src/smpi/colls/bcast-SMP-binomial.c
  src/smpi/colls/bcast-SMP-linear.c
  src/smpi/colls/coll_tuned_topo.c
  src/smpi/colls/bcast-ompi-split-bintree.c
  src/smpi/colls/bcast-ompi-pipeline.c
  src/smpi/colls/reduce-arrival-pattern-aware.c
  src/smpi/colls/reduce-binomial.c
  src/smpi/colls/reduce-flat-tree.c
  src/smpi/colls/reduce-NTSL.c
  src/smpi/colls/reduce-scatter-gather.c
  src/smpi/colls/reduce-ompi.c
  src/smpi/colls/gather-ompi.c
  src/smpi/colls/reduce_scatter-ompi.c
  src/smpi/colls/reduce_scatter-mpich.c
  src/smpi/colls/smpi_automatic_selector.c
  src/smpi/colls/scatter-ompi.c
  src/smpi/colls/barrier-ompi.c
  )

if(SMPI_F2C)
  set(SMPI_SRC
    ${SMPI_SRC}
    src/smpi/smpi_f77.c
    )
else()
  set(EXTRA_DIST
    ${EXTRA_DIST}
    src/smpi/smpi_f77.c
  )
endif()


set(XBT_SRC
  src/xbt/RngStream.c
  src/xbt/automaton/automaton.c
  src/xbt/automaton/automatonparse_promela.c
  src/xbt/config.c
  src/xbt/cunit.c
  src/xbt/dict.c
  src/xbt/dict_cursor.c
  src/xbt/dict_elm.c
  src/xbt/dict_multi.c
  src/xbt/dynar.c
  src/xbt/ex.c
  src/xbt/fifo.c
  src/xbt/graph.c
  src/xbt/graphxml_parse.c
  src/xbt/heap.c
  src/xbt/lib.c
  src/xbt/log.c
  src/xbt/mallocator.c
  src/xbt/parmap.c
  src/xbt/set.c
  src/xbt/setset.c
  src/xbt/snprintf.c
  src/xbt/swag.c
  src/xbt/xbt_log_appender_file.c
  src/xbt/xbt_log_layout_format.c
  src/xbt/xbt_log_layout_simple.c
  src/xbt/xbt_main.c
  src/xbt/xbt_matrix.c
  src/xbt/xbt_os_time.c
  src/xbt/xbt_peer.c
  src/xbt/xbt_queue.c
  src/xbt/xbt_replay.c
  src/xbt/xbt_sg_synchro.c
  src/xbt/xbt_sha.c
  src/xbt/xbt_str.c
  src/xbt/xbt_strbuff.c
  src/xbt/xbt_virtu.c
  src/xbt_modinter.h
  )

if(HAVE_MMAP)
  set(XBT_SRC
    ${XBT_SRC}
    src/xbt/mmalloc/mm.c
    )
endif()

set(GTNETS_SRC
  src/surf/gtnets/gtnets_interface.cc
  src/surf/gtnets/gtnets_simulator.cc
  src/surf/gtnets/gtnets_topology.cc
  src/surf/network_gtnets.cpp
  )

set(NS3_SRC
  src/surf/network_ns3.c
  src/surf/ns3/my-point-to-point-helper.cc
  src/surf/ns3/ns3_interface.cc
  src/surf/ns3/ns3_simulator.cc
  src/surf/ns3/red-queue.cc
  )

set(SURF_SRC
  src/surf/cpu.cpp
  src/surf/cpu_ti.cpp
  src/surf/cpu_cas01.cpp
  src/surf/fair_bottleneck.c
  src/surf/instr_routing.c
  src/surf/instr_surf.c
  src/surf/lagrange.c
  src/surf/maxmin.c
  src/surf/network.cpp
  src/surf/network_smpi.cpp  
  src/surf/network_constant.cpp
  src/surf/platf_generator.c
  src/surf/random_mgr.c
  src/surf/sg_platf.c
  src/surf/storage.cpp
  src/surf/surf.cpp
  src/surf/surf_interface.cpp
  src/surf/surf_routing.cpp  
  src/surf/surf_routing_cluster.cpp
  src/surf/surf_routing_dijkstra.cpp
  src/surf/surf_routing_floyd.cpp
  src/surf/surf_routing_full.cpp
  src/surf/surf_routing_generic.cpp
  src/surf/surf_routing_none.cpp
  src/surf/surf_routing_vivaldi.cpp
  src/surf/surfxml_parse.c
  src/surf/surfxml_parseplatf.c
  src/surf/trace_mgr.c
<<<<<<< HEAD
  src/surf/workstation.cpp
  src/surf/workstation_ptask_L07.cpp
=======
  src/surf/workstation.c
  src/surf/workstation_ptask_L07.c
  src/surf/vm_workstation.c
>>>>>>> 0e9c0448
  src/xbt/xbt_sg_stubs.c
  )

set(SIMIX_SRC
  src/simix/smx_context.c
  src/simix/smx_context_base.c
  src/simix/smx_context_raw.c
  src/simix/smx_deployment.c
  src/simix/smx_environment.c
  src/simix/smx_global.c
  src/simix/smx_host.c
  src/simix/smx_io.c
  src/simix/smx_network.c
  src/simix/smx_process.c
  src/simix/smx_smurf.c
  src/simix/smx_synchro.c
  src/simix/smx_user.c
  src/simix/smx_vm.c
  )

set(SIMGRID_SRC
  src/simgrid/sg_config.c
  )

set(MSG_SRC
  src/msg/instr_msg_process.c
  src/msg/instr_msg_task.c
  src/msg/instr_msg_vm.c
  src/msg/msg_actions.c
  src/msg/msg_deployment.c
  src/msg/msg_environment.c
  src/msg/msg_global.c
  src/msg/msg_gos.c
  src/msg/msg_host.c
  src/msg/msg_io.c
  src/msg/msg_mailbox.c
  src/msg/msg_process.c
  src/msg/msg_synchro.c
  src/msg/msg_task.c
  src/msg/msg_vm.c
  )

#* ****************************************************************************************** *#
#* TUTORIAL: New API                                                                          *#

set(MSG_SRC
  ${MSG_SRC}
  src/msg/msg_new_api.c
  )
set(EXTRA_DIST
  ${EXTRA_DIST}
  src/simix/smx_new_api_private.h
  )
set(SIMIX_SRC
  ${SIMIX_SRC}
  src/simix/smx_new_api.c
)
#* ****************************************************************************************** *#

#* ****************************************************************************************** *#
#* TUTORIAL: New Model                                                                        *#

set(SURF_SRC
  ${SURF_SRC}
  )
set(EXTRA_DIST
  ${EXTRA_DIST}
  )
#* ****************************************************************************************** *#

set(SIMDAG_SRC
  src/simdag/instr_sd_task.c
  src/simdag/sd_daxloader.c
  src/simdag/sd_global.c
  src/simdag/sd_link.c
  src/simdag/sd_task.c
  src/simdag/sd_workstation.c
  )
if(HAVE_GRAPHVIZ)
  set(SIMDAG_SRC
    ${SIMDAG_SRC} src/simdag/sd_dotloader.c
    )
else()
  set(EXTRA_DIST
    ${EXTRA_DIST} src/simdag/sd_dotloader.c
    )
endif()

set(BINDINGS_SRC
  src/bindings/bindings_global.c
  src/bindings/lua/lua_private.h
  src/bindings/lua/lua_state_cloner.h
  src/bindings/lua/lua_utils.h
  src/bindings/lua/simgrid_lua.h
  )

set(JMSG_C_SRC
  src/bindings/java/jmsg.c
  src/bindings/java/jmsg.h
  src/bindings/java/jmsg_as.c
  src/bindings/java/jmsg_as.h
  src/bindings/java/jmsg_comm.c
  src/bindings/java/jmsg_comm.h
  src/bindings/java/jmsg_file.c
  src/bindings/java/jmsg_file.h
  src/bindings/java/jmsg_host.c
  src/bindings/java/jmsg_host.h
  src/bindings/java/jmsg_process.c
  src/bindings/java/jmsg_process.h
  src/bindings/java/jmsg_rngstream.c
  src/bindings/java/jmsg_rngstream.h
  src/bindings/java/jmsg_synchro.c
  src/bindings/java/jmsg_synchro.h
  src/bindings/java/jmsg_task.c
  src/bindings/java/jmsg_task.h
  src/bindings/java/jmsg_vm.c
  src/bindings/java/jmsg_vm.h
  src/bindings/java/jxbt_utilities.c
  src/bindings/java/jxbt_utilities.h
  src/bindings/java/smx_context_cojava.c
  src/bindings/java/smx_context_cojava.h
  src/bindings/java/smx_context_java.c
  src/bindings/java/smx_context_java.h
)

set(JMSG_JAVA_SRC
  src/bindings/java/org/simgrid/msg/As.java	
  src/bindings/java/org/simgrid/msg/Comm.java
  src/bindings/java/org/simgrid/msg/File.java
  src/bindings/java/org/simgrid/msg/Host.java
  src/bindings/java/org/simgrid/msg/HostFailureException.java
  src/bindings/java/org/simgrid/msg/HostNotFoundException.java
  src/bindings/java/org/simgrid/msg/JniException.java
  src/bindings/java/org/simgrid/msg/Msg.java
  src/bindings/java/org/simgrid/msg/MsgException.java
  src/bindings/java/org/simgrid/msg/Mutex.java
  src/bindings/java/org/simgrid/msg/Semaphore.java
  src/bindings/java/org/simgrid/msg/NativeException.java
  src/bindings/java/org/simgrid/msg/Process.java
  src/bindings/java/org/simgrid/msg/ProcessKilledError.java
  src/bindings/java/org/simgrid/msg/ProcessNotFoundException.java
  src/bindings/java/org/simgrid/msg/RngStream.java
  src/bindings/java/org/simgrid/msg/Task.java
  src/bindings/java/org/simgrid/msg/TaskCancelledException.java
  src/bindings/java/org/simgrid/msg/TimeoutException.java
  src/bindings/java/org/simgrid/msg/TransferFailureException.java
  src/bindings/java/org/simgrid/msg/VM.java
)

set(JTRACE_C_SRC
  src/bindings/java/jtrace.c
  src/bindings/java/jtrace.h
)

set(JTRACE_JAVA_SRC
  src/bindings/java/org/simgrid/trace/Trace.java
)

if(HAVE_TRACING)
  list(APPEND JMSG_C_SRC ${JTRACE_C_SRC})
  list(APPEND JMSG_JAVA_SRC ${JTRACE_JAVA_SRC})
else()
  list(APPEND EXTRA_DIST ${JTRACE_C_SRC})
  list(APPEND EXTRA_DIST ${JTRACE_JAVA_SRC})
endif()

set(LUA_SRC
  src/bindings/lua/lua_comm.c
  src/bindings/lua/lua_host.c
  src/bindings/lua/lua_platf.c
  src/bindings/lua/lua_process.c
  src/bindings/lua/lua_state_cloner.c
  src/bindings/lua/lua_task.c
  src/bindings/lua/lua_utils.c
  src/bindings/lua/simgrid_lua.c
  )

set(TRACING_SRC
  src/instr/instr_config.c
  src/instr/instr_interface.c
  src/instr/instr_paje_containers.c
  src/instr/instr_paje_trace.c
  src/instr/instr_paje_header.c
  src/instr/instr_paje_types.c
  src/instr/instr_paje_values.c
  src/instr/instr_private.h
  src/instr/instr_resource_utilization.c
  )

set(JEDULE_SRC
  include/instr/jedule/jedule_events.h
  include/instr/jedule/jedule_output.h
  include/instr/jedule/jedule_platform.h
  include/instr/jedule/jedule_sd_binding.h
  src/instr/jedule/jedule_events.c
  src/instr/jedule/jedule_output.c
  src/instr/jedule/jedule_platform.c
  src/instr/jedule/jedule_sd_binding.c
  )

set(MC_SRC
  src/mc/mc_checkpoint.c
  src/mc/mc_compare.c
  src/mc/mc_dpor.c
  src/mc/mc_global.c
  src/mc/mc_liveness.c
  src/mc/mc_memory.c
  src/mc/mc_private.h
  src/mc/mc_request.c
  src/mc/mc_state.c
  src/mc/memory_map.c
  src/mc/mc_pair.c
  )

set(headers_to_install
  include/instr/instr.h
  include/msg/datatypes.h
  include/msg/msg.h
  include/simdag/datatypes.h
  include/simdag/simdag.h
  include/simgrid/modelchecker.h
  include/simgrid/platf.h
  include/simgrid/platf_generator.h
  include/simgrid/simix.h
  include/smpi/mpi.h
  include/smpi/smpi.h
  include/smpi/smpi_cocci.h
  include/smpi/smpi_main.h
  include/surf/simgrid_dtd.h
  include/surf/surf_routing.h
  include/surf/surfxml_parse.h
  include/xbt.h
  include/xbt/RngStream.h
  include/xbt/asserts.h
  include/xbt/automaton.h
  include/xbt/config.h
  include/xbt/cunit.h
  include/xbt/dict.h
  include/xbt/dynar.h
  include/xbt/ex.h
  include/xbt/fifo.h
  include/xbt/function_types.h
  include/xbt/graph.h
  include/xbt/graphxml.h
  include/xbt/graphxml_parse.h
  include/xbt/hash.h
  include/xbt/heap.h
  include/xbt/lib.h
  include/xbt/log.h
  include/xbt/mallocator.h
  include/xbt/matrix.h
  include/xbt/misc.h
  include/xbt/mmalloc.h
  include/xbt/module.h
  include/xbt/parmap.h
  include/xbt/peer.h
  include/xbt/queue.h
  include/xbt/replay.h
  include/xbt/set.h
  include/xbt/setset.h
  include/xbt/str.h
  include/xbt/strbuff.h
  include/xbt/swag.h
  include/xbt/synchro_core.h
  include/xbt/sysdep.h
  include/xbt/virtu.h
  include/xbt/xbt_os_thread.h
  )
set(source_of_generated_headers
  include/simgrid_config.h.in
  include/smpi/mpif.h.in
  include/smpi/smpif.h.in
  src/context_sysv_config.h.in)

### depend of some variables setted upper
# -->CONTEXT_THREADS CONTEXT_UCONTEXT
if(${CONTEXT_THREADS}) #pthread
  set(SURF_SRC
    ${SURF_SRC}
    src/simix/smx_context_thread.c
    src/xbt/xbt_os_thread.c
    )
else() # NOT pthread
  set(EXTRA_DIST
    ${EXTRA_DIST}
    src/simix/smx_context_thread.c
    src/xbt/xbt_os_thread.c
    )
endif()

if(${CONTEXT_UCONTEXT}) #ucontext
  set(SURF_SRC
    ${SURF_SRC}
    src/simix/smx_context_sysv.c
    )
else() # NOT ucontext
  set(EXTRA_DIST
    ${EXTRA_DIST}
    src/simix/smx_context_sysv.c
    )
endif()

# -->HAVE_GTNETS
if(HAVE_GTNETS)
  set(GTNETS_USED
    ${GTNETS_SRC}
    )
else()
  set(GTNETS_USED "")
  set(EXTRA_DIST
    ${EXTRA_DIST}
    ${GTNETS_SRC}
    )
endif()

### Simgrid Lib sources
set(simgrid_sources
  ${BINDINGS_SRC}
  ${GTNETS_USED}
  ${MSG_SRC}
  ${SIMDAG_SRC}
  ${SIMGRID_SRC}
  ${SIMIX_SRC}
  ${SURF_SRC}
  ${XBT_SRC}
  )

if(${HAVE_JEDULE})
  set(simgrid_sources
    ${simgrid_sources}
    ${JEDULE_SRC}
    )
else()
  set(EXTRA_DIST
    ${EXTRA_DIST}
    ${JEDULE_SRC}
    )
endif()

if(enable_smpi)
  set(simgrid_sources
    ${simgrid_sources}
    ${SMPI_SRC}
    )
endif()

if(${HAVE_TRACING})
  set(simgrid_sources
    ${simgrid_sources}
    ${TRACING_SRC}
    )
else()
  set(EXTRA_DIST
    ${EXTRA_DIST}
    ${TRACING_SRC}
    )
endif()

if(HAVE_MC)
  set(simgrid_sources
    ${simgrid_sources}
    ${MC_SRC}
    )
endif()

if(HAVE_NS3)
  set(simgrid_sources
    ${simgrid_sources}
    ${NS3_SRC}
    )
endif()

# WINDOWS
if(WIN32)
  set(simgrid_sources
    ${simgrid_sources}
    src/simix/smx_context_thread.c
    src/xbt/win32_ucontext.c
    src/xbt/xbt_os_thread.c
    )
endif()

if(${HAVE_LUA})
  set(simgrid_sources
    ${simgrid_sources}
    ${LUA_SRC}
    )
else()
  set(EXTRA_DIST
    ${EXTRA_DIST}
    ${LUA_SRC}
    )
endif()

set(DOC_SOURCES
  doc/Doxyfile.in
  doc/Layout.xml
  doc/sg_thread_model.fig
  doc/simix.fig
  doc/surf_nutshell.fig
  doc/triva-graph_configuration.png
  doc/triva-graph_configuration.svg
  doc/triva-graph_visualization.png
  doc/triva-graph_visualization.svg
  doc/triva-time_interval.png
  doc/triva-time_interval.svg

  doc/HelloWorld/CMakeLists.txt
  doc/HelloWorld/HelloWorld.c
  doc/HelloWorld/README

  doc/doxygen/FAQ.doc
  doc/doxygen/advanced.doc
  doc/doxygen/bindings.doc
  doc/doxygen/contributing.doc
  doc/doxygen/deployment.doc
  doc/doxygen/footer.html
  doc/doxygen/getting_started.doc
  doc/doxygen/header.html
  doc/doxygen/help.doc
  doc/doxygen/index.doc
  doc/doxygen/inside_autotests.doc
  doc/doxygen/inside_cmake.doc
  doc/doxygen/inside_doxygen.doc
  doc/doxygen/inside_extending.doc
  doc/doxygen/inside_release.doc
  doc/doxygen/install.doc
  doc/doxygen/internals.doc
  doc/doxygen/introduction.doc
  doc/doxygen/module-msg.doc
  doc/doxygen/module-sd.doc
  doc/doxygen/module-simix.doc
  doc/doxygen/module-surf.doc
  doc/doxygen/module-smpi.doc
  doc/doxygen/module-trace.doc
  doc/doxygen/module-xbt.doc
  doc/doxygen/modules.doc
  doc/doxygen/options.doc
  doc/doxygen/platform.doc
  doc/doxygen/pls.doc
  doc/doxygen/stylesheet.css
  doc/doxygen/tracing.doc
  doc/doxygen/use.doc

  doc/msg-tuto-src/deployment0.xml
  doc/msg-tuto-src/deployment1.xml
  doc/msg-tuto-src/deployment2.xml
  doc/msg-tuto-src/deployment3.xml
  doc/msg-tuto-src/deployment_general.xml
  doc/msg-tuto-src/masterworker0.c
  doc/msg-tuto-src/masterworker1.c
  doc/msg-tuto-src/masterworker2.c
  doc/msg-tuto-src/masterworker3.c
  doc/msg-tuto-src/masterworker4.c
  doc/msg-tuto-src/platforms/cloud.xml
  doc/msg-tuto-src/platforms/g5k.xml
  doc/msg-tuto-src/platforms/griffon.xml
  doc/msg-tuto-src/platforms/peers.xml
  doc/msg-tuto-src/platforms/platform.xml
  
  CITATION.bib
  )

set(DOC_FIGS
  ${CMAKE_HOME_DIRECTORY}/doc/shared/fig/simgrid_modules.fig
  ${CMAKE_HOME_DIRECTORY}/doc/shared/fig/simgrid_modules2.fig
  )

set(DOC_TOOLS
  tools/doxygen/fig2dev_postprocessor.pl
  tools/doxygen/index_create.pl
  tools/doxygen/xbt_log_extract_hierarchy.pl
  )

# these files get copied automatically to the html documentation
set(DOC_IMG
  ${CMAKE_HOME_DIRECTORY}/doc/simgrid.css
  ${CMAKE_HOME_DIRECTORY}/doc/sc3-description.png
  ${CMAKE_HOME_DIRECTORY}/doc/webcruft/AS_hierarchy.png
  ${CMAKE_HOME_DIRECTORY}/doc/webcruft/Paje_MSG_screenshot.jpg
  ${CMAKE_HOME_DIRECTORY}/doc/webcruft/Paje_MSG_screenshot_thn.jpg
  ${CMAKE_HOME_DIRECTORY}/doc/webcruft/SGicon.gif
  ${CMAKE_HOME_DIRECTORY}/doc/webcruft/SGicon.icns
  ${CMAKE_HOME_DIRECTORY}/doc/webcruft/SGicon.ico
  ${CMAKE_HOME_DIRECTORY}/doc/webcruft/awstats_logo3.png
  ${CMAKE_HOME_DIRECTORY}/doc/webcruft/output.goal.pdf
  ${CMAKE_HOME_DIRECTORY}/doc/webcruft/poster_thumbnail.png
  ${CMAKE_HOME_DIRECTORY}/doc/webcruft/simgrid_logo_2011.gif
  ${CMAKE_HOME_DIRECTORY}/doc/webcruft/simgrid_logo_2011.png
  ${CMAKE_HOME_DIRECTORY}/doc/webcruft/simgrid_logo_2011_small.png
  ${CMAKE_HOME_DIRECTORY}/doc/webcruft/simgrid_logo_win.bmp
  ${CMAKE_HOME_DIRECTORY}/doc/webcruft/simgrid_logo_win_2011.bmp
  ${CMAKE_HOME_DIRECTORY}/doc/webcruft/win_install_01.png
  ${CMAKE_HOME_DIRECTORY}/doc/webcruft/win_install_02.png
  ${CMAKE_HOME_DIRECTORY}/doc/webcruft/win_install_03.png
  ${CMAKE_HOME_DIRECTORY}/doc/webcruft/win_install_04.png
  ${CMAKE_HOME_DIRECTORY}/doc/webcruft/win_install_05.png
  ${CMAKE_HOME_DIRECTORY}/doc/webcruft/win_install_06.png
  ${CMAKE_HOME_DIRECTORY}/doc/webcruft/smpi_simgrid_alltoall_pair_16.png
  ${CMAKE_HOME_DIRECTORY}/doc/webcruft/smpi_simgrid_alltoall_ring_16.png
  )

set(bin_files
  ${bin_files}
  src/smpi/smpicc.in
  src/smpi/smpif2c.in
  src/smpi/smpiff.in
  src/smpi/smpif90.in
  src/smpi/smpirun.in
  )

set(txt_files
  ${txt_files}
  AUTHORS
  COPYING
  README
  README.java
  ChangeLog
  ChangeLog.SimGrid-java
  INSTALL
  LICENSE-LGPL-2.1
  NEWS
  TODO
  configure
  )

set(EXAMPLES_CMAKEFILES_TXT
  examples/java/CMakeLists.txt
  examples/java/async/CMakeLists.txt
  examples/java/bittorrent/CMakeLists.txt
  examples/java/chord/CMakeLists.txt
  examples/java/cloud/CMakeLists.txt
  examples/java/commTime/CMakeLists.txt
  examples/java/io/CMakeLists.txt
  examples/java/kademlia/CMakeLists.txt
  examples/java/master_slave_bypass/CMakeLists.txt
  examples/java/master_slave_kill/CMakeLists.txt
  examples/java/masterslave/CMakeLists.txt
  examples/java/migration/CMakeLists.txt
  examples/java/mutualExclusion/CMakeLists.txt
  examples/java/pingPong/CMakeLists.txt
  examples/java/priority/CMakeLists.txt
  examples/java/startKillTime/CMakeLists.txt
  examples/java/suspend/CMakeLists.txt
  examples/java/tracing/CMakeLists.txt
  examples/lua/CMakeLists.txt
  examples/msg/CMakeLists.txt
  examples/msg/actions/CMakeLists.txt
  examples/msg/bittorrent/CMakeLists.txt
  examples/msg/chainsend/CMakeLists.txt
  examples/msg/chord/CMakeLists.txt
  examples/msg/cloud/CMakeLists.txt
  examples/msg/energy/e1/CMakeLists.txt
  examples/msg/energy/e2/CMakeLists.txt
  examples/msg/energy/e3/CMakeLists.txt
  examples/msg/gpu/CMakeLists.txt
  examples/msg/gtnets/CMakeLists.txt
  examples/msg/icomms/CMakeLists.txt
  examples/msg/io/CMakeLists.txt
  examples/msg/kademlia/CMakeLists.txt
  examples/msg/masterslave/CMakeLists.txt
  examples/msg/mc/CMakeLists.txt
  examples/msg/migration/CMakeLists.txt
  examples/msg/ns3/CMakeLists.txt
  examples/msg/parallel_task/CMakeLists.txt
  examples/msg/pastry/CMakeLists.txt
  examples/msg/pmm/CMakeLists.txt
  examples/msg/priority/CMakeLists.txt
  examples/msg/properties/CMakeLists.txt
  examples/msg/semaphores/CMakeLists.txt
  examples/msg/sendrecv/CMakeLists.txt
  examples/msg/start_kill_time/CMakeLists.txt
  examples/msg/suspend/CMakeLists.txt
  examples/msg/token_ring/CMakeLists.txt
  examples/msg/tracing/CMakeLists.txt
  examples/scala/CMakeLists.txt
  examples/scala/master_slave_bypass/CMakeLists.txt
  examples/scala/master_slave_kill/CMakeLists.txt
  examples/scala/masterslave/CMakeLists.txt
  examples/simdag/CMakeLists.txt
  examples/simdag/dax/CMakeLists.txt
  examples/simdag/dot/CMakeLists.txt
  examples/simdag/goal/CMakeLists.txt
  examples/simdag/io/CMakeLists.txt
  examples/simdag/metaxml/CMakeLists.txt
  examples/simdag/properties/CMakeLists.txt
  examples/simdag/scheduling/CMakeLists.txt
  examples/smpi/CMakeLists.txt
  examples/smpi/MM/CMakeLists.txt
  examples/xbt/CMakeLists.txt
  )

set(TESHSUITE_CMAKEFILES_TXT
  teshsuite/msg/CMakeLists.txt
  teshsuite/msg/storage/CMakeLists.txt
  teshsuite/msg/trace/CMakeLists.txt
  teshsuite/simdag/CMakeLists.txt
  teshsuite/simdag/availability/CMakeLists.txt
  teshsuite/simdag/network/CMakeLists.txt
  teshsuite/simdag/network/mxn/CMakeLists.txt
  teshsuite/simdag/network/p2p/CMakeLists.txt
  teshsuite/simdag/partask/CMakeLists.txt
  teshsuite/simdag/platforms/CMakeLists.txt
  teshsuite/simix/CMakeLists.txt
  teshsuite/smpi/CMakeLists.txt
  teshsuite/smpi/mpich3-test/CMakeLists.txt
  teshsuite/smpi/mpich3-test/attr/CMakeLists.txt
  teshsuite/smpi/mpich3-test/comm/CMakeLists.txt
  teshsuite/smpi/mpich3-test/coll/CMakeLists.txt
  teshsuite/smpi/mpich3-test/datatype/CMakeLists.txt
  teshsuite/smpi/mpich3-test/group/CMakeLists.txt
  teshsuite/smpi/mpich3-test/init/CMakeLists.txt
  teshsuite/smpi/mpich3-test/pt2pt/CMakeLists.txt
#  teshsuite/smpi/mpich3-test/f77/attr/CMakeLists.txt
  teshsuite/smpi/mpich3-test/f77/coll/CMakeLists.txt
  teshsuite/smpi/mpich3-test/f77/comm/CMakeLists.txt
  teshsuite/smpi/mpich3-test/f77/datatype/CMakeLists.txt
  teshsuite/smpi/mpich3-test/f77/ext/CMakeLists.txt
  teshsuite/smpi/mpich3-test/f77/init/CMakeLists.txt
  teshsuite/smpi/mpich3-test/f77/pt2pt/CMakeLists.txt
  teshsuite/smpi/mpich3-test/f90/coll/CMakeLists.txt
  teshsuite/smpi/mpich3-test/f90/datatype/CMakeLists.txt
  teshsuite/smpi/mpich3-test/f90/init/CMakeLists.txt
  teshsuite/smpi/mpich3-test/f90/pt2pt/CMakeLists.txt
  teshsuite/xbt/CMakeLists.txt
  )

set(TOOLS_CMAKEFILES_TXT
  tools/CMakeLists.txt
  tools/graphicator/CMakeLists.txt
  tools/tesh/CMakeLists.txt
  )

set(TESTSUITE_CMAKEFILES_TXT
  testsuite/surf/CMakeLists.txt
  testsuite/xbt/CMakeLists.txt
  )

set(CMAKE_SOURCE_FILES
  CMakeLists.txt
  buildtools/Cmake/AddTests.cmake
  buildtools/Cmake/CTestConfig.cmake
  buildtools/Cmake/CTestCustom.cmake
  buildtools/Cmake/CompleteInFiles.cmake
  buildtools/Cmake/DefinePackages.cmake
  buildtools/Cmake/Distrib.cmake
  buildtools/Cmake/Flags.cmake
  buildtools/Cmake/GenerateDoc.cmake
  buildtools/Cmake/GenerateDocWin.cmake
  buildtools/Cmake/MaintainerMode.cmake
  buildtools/Cmake/MakeExe.cmake
  buildtools/Cmake/MakeJava.cmake
  buildtools/Cmake/MakeLib.cmake
  buildtools/Cmake/MakeLibWin.cmake
  buildtools/Cmake/Modules/FindF2c.cmake
  buildtools/Cmake/Modules/FindGTnets.cmake
  buildtools/Cmake/Modules/FindGraphviz.cmake
  buildtools/Cmake/Modules/FindLibunwind.cmake
  buildtools/Cmake/Modules/FindLua51Simgrid.cmake
  buildtools/Cmake/Modules/FindNS3.cmake
  buildtools/Cmake/Modules/FindRngStream.cmake
  buildtools/Cmake/Modules/FindRubySimgrid.cmake
  buildtools/Cmake/Modules/FindScala.cmake
  buildtools/Cmake/Modules/FindSimGrid.cmake
  buildtools/Cmake/Modules/FindValgrind.cmake
  buildtools/Cmake/Option.cmake
  buildtools/Cmake/Pipol.cmake
  buildtools/Cmake/PrintArgs.cmake
  buildtools/Cmake/Scripts/Diff.pm
  buildtools/Cmake/Scripts/Makefile.default
  buildtools/Cmake/Scripts/SimGrid.packproj
  buildtools/Cmake/Scripts/generate_memcheck_tests.pl
  buildtools/Cmake/Scripts/generate_new_tests.pl
  buildtools/Cmake/Scripts/my_valgrind.pl
  buildtools/Cmake/Scripts/postinstall.sh
  buildtools/Cmake/Scripts/preinstall.sh
  buildtools/Cmake/Scripts/tesh.pl
  buildtools/Cmake/Scripts/update_tesh.pl
  buildtools/Cmake/Supernovae.cmake
  buildtools/Cmake/UnitTesting.cmake
  buildtools/Cmake/src/internal_config.h.in
  buildtools/Cmake/src/simgrid.nsi.in
  buildtools/Cmake/test_prog/prog_AC_CHECK_MCSC.c
  buildtools/Cmake/test_prog/prog_gnu_dynlinker.c
  buildtools/Cmake/test_prog/prog_gtnets.cpp
  buildtools/Cmake/test_prog/prog_mutex_timedlock.c
  buildtools/Cmake/test_prog/prog_printf_null.c
  buildtools/Cmake/test_prog/prog_sem_init.c
  buildtools/Cmake/test_prog/prog_sem_open.c
  buildtools/Cmake/test_prog/prog_sem_timedwait.c
  buildtools/Cmake/test_prog/prog_snprintf.c
  buildtools/Cmake/test_prog/prog_stackgrowth.c
  buildtools/Cmake/test_prog/prog_stacksetup.c
  buildtools/Cmake/test_prog/prog_thread_storage.c
  buildtools/Cmake/test_prog/prog_vsnprintf.c
  )

set(PLATFORMS_EXAMPLES
  examples/platforms/bypassASroute.xml
  examples/platforms/bypassRoute.xml
  examples/platforms/cloud.xml
  examples/platforms/cluster.xml
  examples/platforms/cluster_and_one_host.xml
  examples/platforms/cluster_no_backbone.xml
  examples/platforms/clusters_routing_full.xml
  examples/platforms/conf/gridpp_grid_2004.conf
  examples/platforms/conf/gridpp_grid_2004.xml
  examples/platforms/conf/lcg_sept2004_grid.conf
  examples/platforms/conf/lcg_sept2004_grid.xml
  examples/platforms/conf/transform_optorsim_platform.pl
  examples/platforms/config.xml
  examples/platforms/content/storage_content.txt
  examples/platforms/content/win_storage_content.txt
  examples/platforms/data_center.xml
  examples/platforms/g5k.xml
  examples/platforms/generation_scripts/create_hierarchical_clusters.pl
  examples/platforms/generation_scripts/enhancedDTDwithHierarchicalCluster.pl
  examples/platforms/generation_scripts/generate_g5k_platform.pl
  examples/platforms/generation_scripts/generate_g5k_platform_cabinets.pl
  examples/platforms/griffon.xml
  examples/platforms/meta_cluster.xml
  examples/platforms/multicore_machine.xml
  examples/platforms/prop.xml
  examples/platforms/routing_cluster.xml
  examples/platforms/storage.xml
  examples/platforms/syscoord/generate_peer_platform.pl
  examples/platforms/syscoord/median_harvard.syscoord
  examples/platforms/syscoord/median_harvard.xml
  examples/platforms/syscoord/median_meridian.syscoord
  examples/platforms/syscoord/median_meridian.xml
  examples/platforms/syscoord/median_p2psim.syscoord
  examples/platforms/syscoord/median_p2psim.xml
  examples/platforms/two_peers.xml
  examples/platforms/vivaldi.xml
  )

set(generated_src_files
  src/xbt/automaton/automaton_lexer.yy.c
  src/xbt/automaton/parserPromela.tab.cacc
  src/xbt/automaton/parserPromela.tab.hacc
  )

foreach(file ${generated_src_files})
  set_source_files_properties(${file} PROPERTIES GENERATED true)
endforeach(file ${generated_src_files})<|MERGE_RESOLUTION|>--- conflicted
+++ resolved
@@ -326,14 +326,9 @@
   src/surf/surfxml_parse.c
   src/surf/surfxml_parseplatf.c
   src/surf/trace_mgr.c
-<<<<<<< HEAD
   src/surf/workstation.cpp
   src/surf/workstation_ptask_L07.cpp
-=======
-  src/surf/workstation.c
-  src/surf/workstation_ptask_L07.c
-  src/surf/vm_workstation.c
->>>>>>> 0e9c0448
+  src/surf/vm_workstation.cpp
   src/xbt/xbt_sg_stubs.c
   )
 
@@ -391,17 +386,6 @@
   ${SIMIX_SRC}
   src/simix/smx_new_api.c
 )
-#* ****************************************************************************************** *#
-
-#* ****************************************************************************************** *#
-#* TUTORIAL: New Model                                                                        *#
-
-set(SURF_SRC
-  ${SURF_SRC}
-  )
-set(EXTRA_DIST
-  ${EXTRA_DIST}
-  )
 #* ****************************************************************************************** *#
 
 set(SIMDAG_SRC
