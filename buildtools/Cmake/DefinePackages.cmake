### define source packages

set(EXTRA_DIST
  src/bindings/java/MANIFEST.MF.in
  src/include/instr/instr_interface.h
  src/include/mc/datatypes.h
  src/include/mc/mc.h
  src/mc/mc_mmu.h
  src/mc/PageStore.hpp
  src/mc/mc_record.h
  src/include/simgrid/platf_interface.h
  src/include/simgrid/sg_config.h
  src/include/smpi/smpi_interface.h
  src/include/surf/datatypes.h
  src/include/surf/maxmin.h
  src/include/surf/random_mgr.h
  src/include/surf/surf.h
  src/include/surf/surf_resource.h
  src/include/surf/surf_resource_lmm.h
  src/include/surf/surfxml_parse_values.h
  src/include/surf/trace_mgr.h
  src/include/xbt/win32_ucontext.h
  src/include/xbt/wine_dbghelp.h
  src/msg/msg_mailbox.h
  src/msg/msg_private.h
  src/portable.h
  src/probes.tp
  src/simdag/dax.dtd
  src/simdag/dax_dtd.c
  src/simdag/dax_dtd.h
  src/simdag/private.h
  src/simix/simcalls.in
  src/simix/simcalls.py
  src/simix/popping_private.h
  src/simix/popping_bodies.c
  src/simix/popping_generated.c
  src/simix/popping_enum.h
  src/simix/popping_accessors.h
  src/simix/smx_host_private.h
  src/simix/smx_io_private.h
  src/simix/smx_network_private.h
  src/simix/smx_private.h
  src/simix/smx_process_private.h
  src/simix/smx_synchro_private.h
  src/smpi/README
  src/smpi/colls/coll_tuned_topo.h
  src/smpi/colls/colls.h
  src/smpi/colls/colls_private.h
  src/smpi/colls/smpi_mvapich2_selector_stampede.h
  src/smpi/private.h
  src/smpi/smpi_mpi_dt_private.h
  src/surf/cpu_cas01.hpp
  src/surf/cpu_interface.hpp
  src/surf/cpu_ti.hpp
  src/surf/gtnets/gtnets_interface.h
  src/surf/gtnets/gtnets_simulator.h
  src/surf/gtnets/gtnets_topology.h
  src/surf/maxmin_private.hpp
  src/surf/network_cm02.hpp
  src/surf/network_constant.hpp
  src/surf/network_gtnets.hpp
  src/surf/network_interface.hpp
  src/surf/network_ns3.hpp
  src/surf/network_smpi.hpp
  src/surf/network_ib.hpp
  src/surf/ns3/my-point-to-point-helper.h
  src/surf/ns3/ns3_interface.h
  src/surf/ns3/ns3_simulator.h
  src/surf/ns3/red-queue.h
  src/surf/platf_generator_private.h
  src/surf/plugins/energy.hpp
  src/surf/simgrid.dtd
  src/surf/simgrid_dtd.c
  src/surf/storage_interface.hpp
  src/surf/storage_n11.hpp
  src/surf/surf_interface.hpp
  src/surf/surf_private.h
  src/surf/surf_routing.hpp
  src/surf/surf_routing_cluster.hpp
  src/surf/surf_routing_cluster_fat_tree.hpp
  src/surf/surf_routing_cluster_torus.hpp
  src/surf/surf_routing_dijkstra.hpp
  src/surf/surf_routing_floyd.hpp
  src/surf/surf_routing_full.hpp
  src/surf/surf_routing_generic.hpp
  src/surf/surf_routing_none.hpp
  src/surf/surf_routing_private.hpp
  src/surf/surf_routing_vivaldi.hpp
  src/surf/surfxml_parse.c
  src/surf/trace_mgr_private.h
  src/surf/vm_workstation_hl13.hpp
  src/surf/vm_workstation_interface.hpp
  src/surf/workstation_clm03.hpp
  src/surf/workstation_interface.hpp
  src/surf/workstation_ptask_L07.hpp
  src/win32/config.h
  src/xbt/automaton/automaton_lexer.yy.c
  src/xbt/automaton/parserPromela.lex
  src/xbt/automaton/parserPromela.tab.cacc
  src/xbt/automaton/parserPromela.tab.hacc
  src/xbt/automaton/parserPromela.yacc
  src/xbt/backtrace_dummy.c
  src/xbt/backtrace_linux.c
  src/xbt/backtrace_windows.c
  src/xbt/dict_private.h
  src/xbt/ex_interface.h
  src/xbt/fifo_private.h
  src/xbt/graph_private.h
  src/xbt/graphxml.c
  src/xbt/graphxml.dtd
  src/xbt/graphxml_parse.c
  src/xbt/heap_private.h
  src/xbt/log_private.h
  src/xbt/mallocator_private.h
  src/xbt/mmalloc/mfree.c
  src/xbt/mmalloc/mm.c
  src/xbt/mmalloc/mm_legacy.c
  src/xbt/mmalloc/mm_module.c
  src/xbt/mmalloc/mmalloc.c
  src/xbt/mmalloc/mmalloc.info
  src/xbt/mmalloc/mmalloc.texi
  src/xbt/mmalloc/mmorecore.c
  src/xbt/mmalloc/mmprivate.h
  src/xbt/mmalloc/mmtrace.awk
  src/xbt/mmalloc/mrealloc.c
  src/xbt/probes.h
  src/xbt/setset_private.h
  src/xbt/win32_ucontext.c
  tools/tesh/run_context.h
  tools/tesh/tesh.h
  tools/tesh/generate_tesh
  examples/smpi/mc/only_send_deterministic.tesh
  )

set(SMPI_SRC
  src/smpi/colls/allgather-2dmesh.c
  src/smpi/colls/allgather-3dmesh.c
  src/smpi/colls/allgather-GB.c
  src/smpi/colls/allgather-NTSLR-NB.c
  src/smpi/colls/allgather-NTSLR.c
  src/smpi/colls/allgather-SMP-NTS.c
  src/smpi/colls/allgather-bruck.c
  src/smpi/colls/allgather-loosely-lr.c
  src/smpi/colls/allgather-ompi-neighborexchange.c
  src/smpi/colls/allgather-pair.c
  src/smpi/colls/allgather-mvapich-smp.c
  src/smpi/colls/allgather-rdb.c
  src/smpi/colls/allgather-rhv.c
  src/smpi/colls/allgather-ring.c
  src/smpi/colls/allgather-smp-simple.c
  src/smpi/colls/allgather-spreading-simple.c
  src/smpi/colls/allgatherv-GB.c
  src/smpi/colls/allgatherv-mpich-rdb.c
  src/smpi/colls/allgatherv-mpich-ring.c
  src/smpi/colls/allgatherv-ompi-bruck.c
  src/smpi/colls/allgatherv-ompi-neighborexchange.c
  src/smpi/colls/allgatherv-pair.c
  src/smpi/colls/allgatherv-ring.c
  src/smpi/colls/allreduce-lr.c
  src/smpi/colls/allreduce-ompi-ring-segmented.c
  src/smpi/colls/allreduce-rab-rdb.c
  src/smpi/colls/allreduce-rab1.c
  src/smpi/colls/allreduce-rab2.c
  src/smpi/colls/allreduce-rdb.c
  src/smpi/colls/allreduce-redbcast.c
  src/smpi/colls/allreduce-smp-binomial-pipeline.c
  src/smpi/colls/allreduce-smp-binomial.c
  src/smpi/colls/allreduce-smp-rdb.c
  src/smpi/colls/allreduce-smp-rsag-lr.c
  src/smpi/colls/allreduce-smp-rsag-rab.c
  src/smpi/colls/allreduce-smp-rsag.c
  src/smpi/colls/allreduce-mvapich-rs.c
  src/smpi/colls/allreduce-mvapich-two-level.c
  src/smpi/colls/alltoall-2dmesh.c
  src/smpi/colls/alltoall-3dmesh.c
#  src/smpi/colls/alltoall-bruck.c
  src/smpi/colls/alltoall-pair-light-barrier.c
  src/smpi/colls/alltoall-pair-mpi-barrier.c
  src/smpi/colls/alltoall-pair-one-barrier.c
  src/smpi/colls/alltoall-pair.c
  src/smpi/colls/alltoall-rdb.c
  src/smpi/colls/alltoall-ring-light-barrier.c
  src/smpi/colls/alltoall-ring-mpi-barrier.c
  src/smpi/colls/alltoall-ring-one-barrier.c
  src/smpi/colls/alltoall-ring.c
  src/smpi/colls/alltoall-mvapich-scatter-dest.c
  src/smpi/colls/alltoallv-bruck.c
  src/smpi/colls/alltoallv-ompi-basic-linear.c
  src/smpi/colls/alltoallv-pair-light-barrier.c
  src/smpi/colls/alltoallv-pair-mpi-barrier.c
  src/smpi/colls/alltoallv-pair-one-barrier.c
  src/smpi/colls/alltoallv-pair.c
  src/smpi/colls/alltoallv-ring-light-barrier.c
  src/smpi/colls/alltoallv-ring-mpi-barrier.c
  src/smpi/colls/alltoallv-ring-one-barrier.c
  src/smpi/colls/alltoallv-ring.c
  src/smpi/colls/barrier-ompi.c
  src/smpi/colls/barrier-mvapich2-pair.c
  src/smpi/colls/bcast-NTSB.c
  src/smpi/colls/bcast-NTSL-Isend.c
  src/smpi/colls/bcast-NTSL.c
  src/smpi/colls/bcast-SMP-binary.c
  src/smpi/colls/bcast-SMP-binomial.c
  src/smpi/colls/bcast-SMP-linear.c
  src/smpi/colls/bcast-arrival-pattern-aware-wait.c
  src/smpi/colls/bcast-arrival-pattern-aware.c
  src/smpi/colls/bcast-arrival-scatter.c
  src/smpi/colls/bcast-binomial-tree.c
  src/smpi/colls/bcast-flattree-pipeline.c
  src/smpi/colls/bcast-flattree.c
  src/smpi/colls/bcast-ompi-pipeline.c
  src/smpi/colls/bcast-ompi-split-bintree.c
  src/smpi/colls/bcast-mvapich-smp.c
  src/smpi/colls/bcast-scatter-LR-allgather.c
  src/smpi/colls/bcast-scatter-rdb-allgather.c
  src/smpi/colls/coll_tuned_topo.c
  src/smpi/colls/colls_global.c
  src/smpi/colls/gather-ompi.c
  src/smpi/colls/gather-mvapich.c
  src/smpi/colls/reduce-NTSL.c
  src/smpi/colls/reduce-arrival-pattern-aware.c
  src/smpi/colls/reduce-binomial.c
  src/smpi/colls/reduce-flat-tree.c
  src/smpi/colls/reduce-ompi.c
  src/smpi/colls/reduce-scatter-gather.c
  src/smpi/colls/reduce_scatter-mpich.c
  src/smpi/colls/reduce_scatter-ompi.c
  src/smpi/colls/reduce-mvapich-knomial.c
  src/smpi/colls/reduce-mvapich-two-level.c
  src/smpi/colls/reduce-rab.c
  src/smpi/colls/scatter-ompi.c
  src/smpi/colls/scatter-mvapich-two-level.c
  src/smpi/colls/smpi_automatic_selector.c
  src/smpi/colls/smpi_mpich_selector.c
  src/smpi/colls/smpi_intel_mpi_selector.c
  src/smpi/colls/smpi_openmpi_selector.c
  src/smpi/colls/smpi_mvapich2_selector.c
  src/smpi/instr_smpi.c
  src/smpi/smpi_base.c
  src/smpi/smpi_bench.c
  src/smpi/smpi_c99.c
  src/smpi/smpi_coll.c
  src/smpi/smpi_comm.c
  src/smpi/smpi_deployment.c
  src/smpi/smpi_dvfs.c
  src/smpi/smpi_global.c
  src/smpi/smpi_group.c
  src/smpi/smpi_mpi.c
  src/smpi/smpi_mpi_dt.c
  src/smpi/smpi_pmpi.c
  src/smpi/smpi_replay.c
  src/smpi/smpi_rma.c
  src/smpi/smpi_topo.c
  src/smpi/smpi_f77.c
  )

set(XBT_SRC
  src/xbt/RngStream.c
  src/xbt/automaton/automaton.c
  src/xbt/automaton/automatonparse_promela.c
  src/xbt/config.c
  src/xbt/cunit.c
  src/xbt/dict.c
  src/xbt/dict_cursor.c
  src/xbt/dict_elm.c
  src/xbt/dict_multi.c
  src/xbt/dynar.c
  src/xbt/ex.c
  src/xbt/fifo.c
  src/xbt/graph.c
  src/xbt/graphxml_parse.c
  src/xbt/heap.c
  src/xbt/lib.c
  src/xbt/log.c
  src/xbt/mallocator.c
  src/xbt/parmap.c
  src/xbt/set.c
  src/xbt/setset.c
  src/xbt/snprintf.c
  src/xbt/swag.c
  src/xbt/xbt_log_appender_file.c
  src/xbt/xbt_log_layout_format.c
  src/xbt/xbt_log_layout_simple.c
  src/xbt/xbt_main.c
  src/xbt/xbt_matrix.c
  src/xbt/xbt_os_time.c
  src/xbt/xbt_peer.c
  src/xbt/xbt_queue.c
  src/xbt/xbt_replay.c
  src/xbt/xbt_sg_synchro.c
  src/xbt/xbt_sha.c
  src/xbt/xbt_str.c
  src/xbt/xbt_strbuff.c
  src/xbt/xbt_virtu.c
  src/xbt_modinter.h
  )

if(HAVE_MMALLOC)
  set(XBT_SRC
    ${XBT_SRC}
    src/xbt/mmalloc/mm.c
    )
endif()

set(GTNETS_SRC
  src/surf/gtnets/gtnets_interface.cc
  src/surf/gtnets/gtnets_simulator.cc
  src/surf/gtnets/gtnets_topology.cc
  src/surf/network_gtnets.cpp
  )

set(NS3_SRC
  src/surf/network_ns3.cpp
  src/surf/ns3/my-point-to-point-helper.cc
  src/surf/ns3/ns3_interface.cc
  src/surf/ns3/ns3_simulator.cc
  src/surf/ns3/red-queue.cc
  )

set(SURF_SRC
  src/surf/cpu_cas01.cpp
  src/surf/cpu_interface.cpp
  src/surf/cpu_ti.cpp
  src/surf/fair_bottleneck.cpp
  src/surf/instr_routing.c
  src/surf/instr_surf.c
  src/surf/lagrange.cpp
  src/surf/maxmin.cpp
  src/surf/network_cm02.cpp
  src/surf/network_constant.cpp
  src/surf/network_interface.cpp
  src/surf/network_smpi.cpp
  src/surf/network_ib.cpp
  src/surf/platf_generator.c
  src/surf/plugins/energy.cpp
  src/surf/random_mgr.c
  src/surf/sg_platf.c
  src/surf/storage_interface.cpp
  src/surf/storage_n11.cpp
  src/surf/surf_c_bindings.cpp
  src/surf/surf_interface.cpp
  src/surf/surf_routing.cpp
  src/surf/surf_routing_cluster.cpp
  src/surf/surf_routing_cluster_fat_tree.cpp
  src/surf/surf_routing_cluster_torus.cpp
  src/surf/surf_routing_dijkstra.cpp
  src/surf/surf_routing_floyd.cpp
  src/surf/surf_routing_full.cpp
  src/surf/surf_routing_generic.cpp
  src/surf/surf_routing_none.cpp
  src/surf/surf_routing_vivaldi.cpp
  src/surf/surfxml_parse.c
  src/surf/surfxml_parseplatf.c
  src/surf/trace_mgr.c
  src/surf/vm_workstation_hl13.cpp
  src/surf/vm_workstation_interface.cpp
  src/surf/workstation_clm03.cpp
  src/surf/workstation_interface.cpp
  src/surf/workstation_ptask_L07.cpp
  src/xbt/xbt_sg_stubs.c
  )

set(SIMIX_GENERATED_SRC
  src/simix/popping_generated.c
  )
set(SIMIX_SRC
  src/simix/libsmx.c
  src/simix/smx_context.c
  src/simix/smx_context_base.c
  src/simix/smx_context_raw.c
  src/simix/smx_deployment.c
  src/simix/smx_environment.c
  src/simix/smx_global.c
  src/simix/smx_host.c
  src/simix/smx_io.c
  src/simix/smx_network.c
  src/simix/smx_process.c
  src/simix/smx_synchro.c
  src/simix/smx_vm.c
  src/simix/popping.c
  ${SIMIX_GENERATED_SRC}
  )

set(SIMGRID_SRC
  src/simgrid/sg_config.c
  )

set(MSG_SRC
  src/msg/instr_msg_process.c
  src/msg/instr_msg_task.c
  src/msg/instr_msg_vm.c
  src/msg/msg_actions.c
  src/msg/msg_deployment.c
  src/msg/msg_environment.c
  src/msg/msg_global.c
  src/msg/msg_gos.c
  src/msg/msg_host.c
  src/msg/msg_io.c
  src/msg/msg_mailbox.c
  src/msg/msg_process.c
  src/msg/msg_synchro.c
  src/msg/msg_task.c
  src/msg/msg_vm.c
  )

set(SIMDAG_SRC
  src/simdag/instr_sd_task.c
  src/simdag/sd_daxloader.c
  src/simdag/sd_global.c
  src/simdag/sd_link.c
  src/simdag/sd_task.c
  src/simdag/sd_workstation.c
  )
if(HAVE_GRAPHVIZ)
  set(SIMDAG_SRC
    ${SIMDAG_SRC} src/simdag/sd_dotloader.c
    )
else()
  set(EXTRA_DIST
    ${EXTRA_DIST} src/simdag/sd_dotloader.c
    )
endif()

set(BINDINGS_SRC
  src/bindings/bindings_global.c
  src/bindings/lua/lua_private.h
  src/bindings/lua/lua_state_cloner.h
  src/bindings/lua/lua_utils.h
  src/bindings/lua/simgrid_lua.h
  )

set(JSURF_SWIG_SRC
  src/bindings/java/surf.i
)

set(JSURF_SWIG_SRC_EXTRA
  src/bindings/java/surfdoc.i
)

set(JSURF_JAVA_C_SRC
  src/bindings/java/surf_swig.cpp
  src/bindings/java/surf_swig.hpp
)

set(JSURF_JAVA_GENERATED_SRC
  src/bindings/java/org/simgrid/surf/Action.java
  src/bindings/java/org/simgrid/surf/ActionList.java
  src/bindings/java/org/simgrid/surf/ActionState.java
  src/bindings/java/org/simgrid/surf/Cpu.java
  src/bindings/java/org/simgrid/surf/CpuAction.java
  src/bindings/java/org/simgrid/surf/CpuModel.java
  src/bindings/java/org/simgrid/surf/LmmConstraint.java
  src/bindings/java/org/simgrid/surf/LmmVariable.java
  src/bindings/java/org/simgrid/surf/Model.java
  src/bindings/java/org/simgrid/surf/NetworkAction.java
  src/bindings/java/org/simgrid/surf/NetworkLink.java
  src/bindings/java/org/simgrid/surf/Plugin.java
  src/bindings/java/org/simgrid/surf/Resource.java
  src/bindings/java/org/simgrid/surf/ResourceState.java
  src/bindings/java/org/simgrid/surf/RoutingEdge.java
  src/bindings/java/org/simgrid/surf/Surf.java
  src/bindings/java/org/simgrid/surf/SurfJNI.java
  src/bindings/java/org/simgrid/surf/TmgrTrace.java
  src/bindings/java/org/simgrid/surf/TmgrTraceEvent.java
  src/bindings/java/org/simgrid/surf/XbtDict.java
)

set(JMSG_C_SRC
  src/bindings/java/jmsg.c
  src/bindings/java/jmsg.h
  src/bindings/java/jmsg_as.c
  src/bindings/java/jmsg_as.h
  src/bindings/java/jmsg_comm.c
  src/bindings/java/jmsg_comm.h
  src/bindings/java/jmsg_file.c
  src/bindings/java/jmsg_file.h
  src/bindings/java/jmsg_host.c
  src/bindings/java/jmsg_host.h
  src/bindings/java/jmsg_process.c
  src/bindings/java/jmsg_process.h
  src/bindings/java/jmsg_rngstream.c
  src/bindings/java/jmsg_rngstream.h
  src/bindings/java/jmsg_synchro.c
  src/bindings/java/jmsg_synchro.h
  src/bindings/java/jmsg_task.c
  src/bindings/java/jmsg_task.h
  src/bindings/java/jmsg_vm.c
  src/bindings/java/jmsg_vm.h
  src/bindings/java/jxbt_utilities.c
  src/bindings/java/jxbt_utilities.h
  src/bindings/java/smx_context_cojava.c
  src/bindings/java/smx_context_cojava.h
  src/bindings/java/smx_context_java.c
  src/bindings/java/smx_context_java.h
  src/bindings/java/jmsg_storage.c
  src/bindings/java/jmsg_storage.h
)

set(JSURF_C_SRC
  src/bindings/java/surfJAVA_wrap.cxx
  src/bindings/java/surfJAVA_wrap.h
  ${JSURF_JAVA_C_SRC}
)

set(JMSG_JAVA_SRC
  src/bindings/java/org/simgrid/NativeLib.java
  src/bindings/java/org/simgrid/msg/As.java
  src/bindings/java/org/simgrid/msg/Comm.java
  src/bindings/java/org/simgrid/msg/File.java
  src/bindings/java/org/simgrid/msg/Host.java
  src/bindings/java/org/simgrid/msg/HostFailureException.java
  src/bindings/java/org/simgrid/msg/HostNotFoundException.java
  src/bindings/java/org/simgrid/msg/JniException.java
  src/bindings/java/org/simgrid/msg/Msg.java
  src/bindings/java/org/simgrid/msg/MsgException.java
  src/bindings/java/org/simgrid/msg/Mutex.java
  src/bindings/java/org/simgrid/msg/NativeException.java
  src/bindings/java/org/simgrid/msg/Process.java
  src/bindings/java/org/simgrid/msg/ProcessKilledError.java
  src/bindings/java/org/simgrid/msg/ProcessNotFoundException.java
  src/bindings/java/org/simgrid/msg/RngStream.java
  src/bindings/java/org/simgrid/msg/Semaphore.java
  src/bindings/java/org/simgrid/msg/Storage.java
  src/bindings/java/org/simgrid/msg/StorageNotFoundException.java
  src/bindings/java/org/simgrid/msg/Task.java
  src/bindings/java/org/simgrid/msg/TaskCancelledException.java
  src/bindings/java/org/simgrid/msg/TimeoutException.java
  src/bindings/java/org/simgrid/msg/TransferFailureException.java
  src/bindings/java/org/simgrid/msg/VM.java
  ${JSURF_JAVA_GENERATED_SRC}
)

set(JTRACE_C_SRC
  src/bindings/java/jtrace.c
  src/bindings/java/jtrace.h
)

set(JTRACE_JAVA_SRC
  src/bindings/java/org/simgrid/trace/Trace.java
)

list(APPEND JMSG_C_SRC ${JTRACE_C_SRC})
list(APPEND JMSG_JAVA_SRC ${JTRACE_JAVA_SRC})

set(LUA_SRC
  src/bindings/lua/lua_comm.c
  src/bindings/lua/lua_host.c
  src/bindings/lua/lua_platf.c
  src/bindings/lua/lua_process.c
  src/bindings/lua/lua_state_cloner.c
  src/bindings/lua/lua_task.c
  src/bindings/lua/lua_utils.c
  src/bindings/lua/simgrid_lua.c
  )

set(TRACING_SRC
  src/instr/instr_TI_trace.c
  src/instr/instr_config.c
  src/instr/instr_interface.c
  src/instr/instr_paje_containers.c
  src/instr/instr_paje_header.c
  src/instr/instr_paje_trace.c
  src/instr/instr_paje_types.c
  src/instr/instr_paje_values.c
  src/instr/instr_private.h
  src/instr/instr_resource_utilization.c
  src/instr/instr_trace.c
  )

set(JEDULE_SRC
  include/simgrid/jedule/jedule_events.h
  include/simgrid/jedule/jedule_output.h
  include/simgrid/jedule/jedule_platform.h
  include/simgrid/jedule/jedule_sd_binding.h
  src/instr/jedule/jedule_events.c
  src/instr/jedule/jedule_output.c
  src/instr/jedule/jedule_platform.c
  src/instr/jedule/jedule_sd_binding.c
  )

set(MC_SRC_BASE
  src/mc/mc_base.cpp
  src/mc/mc_base.h
  src/mc/mc_record.h
  src/mc/mc_replay.h
  src/mc/mc_record.cpp
  src/mc/mc_config.cpp
  src/mc/mc_global.cpp
  )

set(MC_SRC
  src/mc/mc_address_space.h
  src/mc/mc_address_space.cpp
  src/mc/mc_forward.h
  src/mc/mc_process.h
  src/mc/mc_process.cpp
  src/mc/mc_unw.h
  src/mc/mc_unw.cpp
  src/mc/mc_unw_vmread.cpp
  src/mc/mc_mmalloc.h
  src/mc/ModelChecker.hpp
  src/mc/ModelChecker.cpp
  src/mc/mc_object_info.h
  src/mc/mc_object_info.cpp
  src/mc/mc_checkpoint.cpp
  src/mc/mc_snapshot.h
  src/mc/mc_snapshot.cpp
  src/mc/PageStore.hpp
  src/mc/PageStore.cpp
  src/mc/mc_page_snapshot.cpp
  src/mc/mc_comm_pattern.h
  src/mc/mc_comm_pattern.cpp
  src/mc/mc_comm_determinism.cpp
  src/mc/mc_compare.cpp
  src/mc/mc_diff.cpp
  src/mc/mc_dwarf.cpp
  src/mc/mc_dwarf_attrnames.h
  src/mc/mc_dwarf_expression.cpp
  src/mc/mc_dwarf_tagnames.h
<<<<<<< HEAD
  src/mc/mc_hash.cpp
  src/mc/mc_ignore.cpp
=======
  src/mc/mc_hash.c
  src/mc/mc_ignore.c
  src/mc/mc_ignore.h
  src/mc/mc_interface.h
>>>>>>> 25ed869b
  src/mc/mc_liveness.h
  src/mc/mc_location.h
  src/mc/mc_liveness.cpp
  src/mc/mc_record.cpp
  src/mc/mc_member.cpp
  src/mc/mc_memory.cpp
  src/mc/mc_pair.cpp
  src/mc/mc_private.h
  src/mc/mc_request.h
  src/mc/mc_request.cpp
  src/mc/mc_safety.h
  src/mc/mc_safety.cpp
  src/mc/mc_state.h
  src/mc/mc_state.cpp
  src/mc/mc_visited.cpp
  src/mc/mc_memory_map.h
  src/mc/memory_map.cpp
  src/mc/mc_client.cpp
  src/mc/mc_client_api.cpp
  src/mc/mc_client.h
  src/mc/mc_protocol.h
  src/mc/mc_protocol.cpp
  src/mc/mc_server.cpp
  src/mc/mc_server.h
  src/mc/mc_smx.h
  src/mc/mc_smx.cpp
  )

set(MC_SIMGRID_MC_SRC
  src/mc/simgrid_mc.cpp)

set(headers_to_install
  include/msg/msg.h
  include/msg/datatypes.h
  include/simdag/simdag.h
  include/simdag/datatypes.h
  
  include/simgrid/instr.h
  include/simgrid/msg.h
  include/simgrid/simdag.h
  include/simgrid.h
  include/simgrid/datatypes.h
  include/simgrid/modelchecker.h
  include/simgrid/platf.h
  include/simgrid/platf_generator.h
  include/simgrid/plugins.h
  include/simgrid/simix.h
  include/smpi/mpi.h
  include/smpi/smpi.h
  include/smpi/smpi_cocci.h
  include/smpi/smpi_main.h
  include/surf/simgrid_dtd.h
  include/surf/surf_routing.h
  include/surf/surfxml_parse.h
  include/xbt.h
  include/xbt/RngStream.h
  include/xbt/asserts.h
  include/xbt/automaton.h
  include/xbt/config.h
  include/xbt/cunit.h
  include/xbt/dict.h
  include/xbt/dynar.h
  include/xbt/ex.h
  include/xbt/fifo.h
  include/xbt/function_types.h
  include/xbt/graph.h
  include/xbt/graphxml.h
  include/xbt/graphxml_parse.h
  include/xbt/hash.h
  include/xbt/heap.h
  include/xbt/lib.h
  include/xbt/log.h
  include/xbt/mallocator.h
  include/xbt/matrix.h
  include/xbt/misc.h
  include/xbt/mmalloc.h
  include/xbt/module.h
  include/xbt/parmap.h
  include/xbt/peer.h
  include/xbt/queue.h
  include/xbt/replay.h
  include/xbt/set.h
  include/xbt/setset.h
  include/xbt/str.h
  include/xbt/strbuff.h
  include/xbt/swag.h
  include/xbt/synchro_core.h
  include/xbt/sysdep.h
  include/xbt/virtu.h
  include/xbt/xbt_os_thread.h
  include/xbt/xbt_os_time.h
  )
set(source_of_generated_headers
  include/simgrid_config.h.in
  include/smpi/mpif.h.in
  src/context_sysv_config.h.in)

### depend of some variables setted upper
# -->CONTEXT_THREADS CONTEXT_UCONTEXT
if(${CONTEXT_THREADS}) #pthread
  set(SURF_SRC
    ${SURF_SRC}
    src/simix/smx_context_thread.c
    src/xbt/xbt_os_thread.c
    )
else() # NOT pthread
  set(EXTRA_DIST
    ${EXTRA_DIST}
    src/simix/smx_context_thread.c
    src/xbt/xbt_os_thread.c
    )
endif()

if(${CONTEXT_UCONTEXT}) #ucontext
  set(SURF_SRC
    ${SURF_SRC}
    src/simix/smx_context_sysv.c
    )
else() # NOT ucontext
  set(EXTRA_DIST
    ${EXTRA_DIST}
    src/simix/smx_context_sysv.c
    )
endif()

# -->HAVE_GTNETS
if(HAVE_GTNETS)
  set(GTNETS_USED
    ${GTNETS_SRC}
    )
else()
  set(GTNETS_USED "")
  set(EXTRA_DIST
    ${EXTRA_DIST}
    ${GTNETS_SRC}
    )
endif()

### Simgrid Lib sources
set(simgrid_sources
  ${BINDINGS_SRC}
  ${GTNETS_USED}
  ${MSG_SRC}
  ${SIMDAG_SRC}
  ${SIMGRID_SRC}
  ${SIMIX_SRC}
  ${SURF_SRC}
  ${XBT_SRC}
  )

if(${HAVE_JEDULE})
  set(simgrid_sources
    ${simgrid_sources}
    ${JEDULE_SRC}
    )
else()
  set(EXTRA_DIST
    ${EXTRA_DIST}
    ${JEDULE_SRC}
    )
endif()

if(enable_smpi)
  set(simgrid_sources
    ${simgrid_sources}
    ${SMPI_SRC}
    )
endif()

set(simgrid_sources
    ${simgrid_sources}
    ${TRACING_SRC}
    )

set(simgrid_sources
  ${simgrid_sources}
  ${MC_SRC_BASE}
  )

if(HAVE_MC)
  set(simgrid_sources
    ${simgrid_sources}
    ${MC_SRC}
    )
endif()

if(HAVE_NS3)
  set(simgrid_sources
    ${simgrid_sources}
    ${NS3_SRC}
    )
endif()

# WINDOWS
if(WIN32)
  set(simgrid_sources
    ${simgrid_sources}
    src/simix/smx_context_thread.c
    src/xbt/win32_ucontext.c
    src/xbt/xbt_os_thread.c
    )
endif()

if(${HAVE_LUA})
  set(simgrid_sources
    ${simgrid_sources}
    ${LUA_SRC}
    )
else()
  set(EXTRA_DIST
    ${EXTRA_DIST}
    ${LUA_SRC}
    )
endif()

set(DOC_SOURCES
  doc/Doxyfile.in
  doc/Layout.xml
  doc/sg_thread_model.fig
  doc/simix.fig
  doc/surf_nutshell.fig
  doc/surf++.png
  doc/surf++.pdf
  doc/surf++.graphml
  doc/surf++.uml
  doc/triva-graph_configuration.png
  doc/triva-graph_configuration.svg
  doc/triva-graph_visualization.png
  doc/triva-graph_visualization.svg
  doc/triva-time_interval.png
  doc/triva-time_interval.svg

  doc/HelloWorld/CMakeLists.txt
  doc/HelloWorld/HelloWorld.c
  doc/HelloWorld/README

  doc/doxygen/FAQ.doc
  doc/doxygen/advanced.doc
  doc/doxygen/bindings.doc
  doc/doxygen/contributing.doc
  doc/doxygen/deployment.doc
  doc/doxygen/footer.html
  doc/doxygen/getting_started.doc
  doc/doxygen/header.html
  doc/doxygen/help.doc
  doc/doxygen/index.doc
  doc/doxygen/inside_autotests.doc
  doc/doxygen/inside_cmake.doc
  doc/doxygen/inside_doxygen.doc
  doc/doxygen/inside_extending.doc
  doc/doxygen/inside_release.doc
  doc/doxygen/install.doc
  doc/doxygen/internals.doc
  doc/doxygen/introduction.doc
  doc/doxygen/module-msg.doc
  doc/doxygen/module-sd.doc
  doc/doxygen/module-simix.doc
  doc/doxygen/module-smpi.doc
  doc/doxygen/module-surf.doc
  doc/doxygen/module-trace.doc
  doc/doxygen/module-xbt.doc
  doc/doxygen/modules.doc
  doc/doxygen/options.doc
  doc/doxygen/platform.doc
  doc/doxygen/pls.doc
  doc/doxygen/stylesheet.css
  doc/doxygen/tracing.doc
  doc/doxygen/use.doc

  doc/manpage/smpicc.1
  doc/manpage/smpicxx.1
  doc/manpage/smpif90.1
  doc/manpage/smpiff.1
  doc/manpage/smpirun.1

  doc/msg-tuto-src/deployment0.xml
  doc/msg-tuto-src/deployment1.xml
  doc/msg-tuto-src/deployment2.xml
  doc/msg-tuto-src/deployment3.xml
  doc/msg-tuto-src/deployment_general.xml
  doc/msg-tuto-src/masterworker0.c
  doc/msg-tuto-src/masterworker1.c
  doc/msg-tuto-src/masterworker2.c
  doc/msg-tuto-src/masterworker3.c
  doc/msg-tuto-src/masterworker4.c
  doc/msg-tuto-src/platforms/cloud.xml
  doc/msg-tuto-src/platforms/g5k.xml
  doc/msg-tuto-src/platforms/griffon.xml
  doc/msg-tuto-src/platforms/peers.xml
  doc/msg-tuto-src/platforms/platform.xml

  CITATION.bib
  )

set(DOC_FIGS
  ${CMAKE_HOME_DIRECTORY}/doc/shared/fig/simgrid_modules.fig
  ${CMAKE_HOME_DIRECTORY}/doc/shared/fig/simgrid_modules2.fig
  )

set(DOC_TOOLS
  tools/doxygen/fig2dev_postprocessor.pl
  tools/doxygen/index_create.pl
  tools/doxygen/xbt_log_extract_hierarchy.pl
  )

# these files get copied automatically to the html documentation
set(DOC_IMG
  ${CMAKE_HOME_DIRECTORY}/doc/simgrid.css
  ${CMAKE_HOME_DIRECTORY}/doc/sc3-description.png
  ${CMAKE_HOME_DIRECTORY}/doc/webcruft/AS_hierarchy.png
  ${CMAKE_HOME_DIRECTORY}/doc/webcruft/Paje_MSG_screenshot.jpg
  ${CMAKE_HOME_DIRECTORY}/doc/webcruft/Paje_MSG_screenshot_thn.jpg
  ${CMAKE_HOME_DIRECTORY}/doc/webcruft/SGicon.gif
  ${CMAKE_HOME_DIRECTORY}/doc/webcruft/SGicon.icns
  ${CMAKE_HOME_DIRECTORY}/doc/webcruft/SGicon.ico
  ${CMAKE_HOME_DIRECTORY}/doc/webcruft/awstats_logo3.png
  ${CMAKE_HOME_DIRECTORY}/doc/webcruft/output.goal.pdf
  ${CMAKE_HOME_DIRECTORY}/doc/webcruft/poster_thumbnail.png
  ${CMAKE_HOME_DIRECTORY}/doc/webcruft/simgrid_logo_2011.gif
  ${CMAKE_HOME_DIRECTORY}/doc/webcruft/simgrid_logo_2011.png
  ${CMAKE_HOME_DIRECTORY}/doc/webcruft/simgrid_logo_2011_small.png
  ${CMAKE_HOME_DIRECTORY}/doc/webcruft/simgrid_logo_win.bmp
  ${CMAKE_HOME_DIRECTORY}/doc/webcruft/simgrid_logo_win_2011.bmp
  ${CMAKE_HOME_DIRECTORY}/doc/webcruft/win_install_01.png
  ${CMAKE_HOME_DIRECTORY}/doc/webcruft/win_install_02.png
  ${CMAKE_HOME_DIRECTORY}/doc/webcruft/win_install_03.png
  ${CMAKE_HOME_DIRECTORY}/doc/webcruft/win_install_04.png
  ${CMAKE_HOME_DIRECTORY}/doc/webcruft/win_install_05.png
  ${CMAKE_HOME_DIRECTORY}/doc/webcruft/win_install_06.png
  ${CMAKE_HOME_DIRECTORY}/doc/webcruft/smpi_simgrid_alltoall_pair_16.png
  ${CMAKE_HOME_DIRECTORY}/doc/webcruft/smpi_simgrid_alltoall_ring_16.png
  )

set(bin_files
  ${bin_files}
  src/smpi/smpicc.in
  src/smpi/smpicxx.in
  src/smpi/smpiff.in
  src/smpi/smpif90.in
  src/smpi/smpirun.in
  src/smpi/smpitools.sh
  )

set(txt_files
  ${txt_files}
  AUTHORS
  COPYING
  README
  README.java
  ChangeLog
  ChangeLog.SimGrid-java
  INSTALL
  LICENSE-LGPL-2.1
  NEWS
  TODO
  configure
  )

set(EXAMPLES_CMAKEFILES_TXT
  examples/java/CMakeLists.txt
  examples/java/async/CMakeLists.txt
  examples/java/bittorrent/CMakeLists.txt
  examples/java/chord/CMakeLists.txt
  examples/java/cloud/CMakeLists.txt
  examples/java/cloud/migration/CMakeLists.txt
  examples/java/commTime/CMakeLists.txt
  examples/java/io/CMakeLists.txt
  examples/java/kademlia/CMakeLists.txt
  examples/java/master_slave_bypass/CMakeLists.txt
  examples/java/master_slave_kill/CMakeLists.txt
  examples/java/masterslave/CMakeLists.txt
  examples/java/migration/CMakeLists.txt
  examples/java/mutualExclusion/CMakeLists.txt
  examples/java/pingPong/CMakeLists.txt
  examples/java/priority/CMakeLists.txt
  examples/java/reservationSurfPlugin/CMakeLists.txt
  examples/java/startKillTime/CMakeLists.txt
  examples/java/surfCpuModel/CMakeLists.txt
  examples/java/surfPlugin/CMakeLists.txt
  examples/java/suspend/CMakeLists.txt
  examples/java/tracing/CMakeLists.txt
  examples/lua/CMakeLists.txt
  examples/msg/CMakeLists.txt
  examples/msg/actions/CMakeLists.txt
  examples/msg/bittorrent/CMakeLists.txt
  examples/msg/chainsend/CMakeLists.txt
  examples/msg/chord/CMakeLists.txt
  examples/msg/cloud/CMakeLists.txt
  examples/msg/energy/pstate/CMakeLists.txt
  examples/msg/energy/e2/CMakeLists.txt
  examples/msg/energy/e3/CMakeLists.txt
  examples/msg/exception/CMakeLists.txt
  examples/msg/gpu/CMakeLists.txt
  examples/msg/gtnets/CMakeLists.txt
  examples/msg/icomms/CMakeLists.txt
  examples/msg/io/CMakeLists.txt
  examples/msg/kademlia/CMakeLists.txt
  examples/msg/masterslave/CMakeLists.txt
  examples/msg/mc/CMakeLists.txt
  examples/msg/migration/CMakeLists.txt
  examples/msg/ns3/CMakeLists.txt
  examples/msg/parallel_task/CMakeLists.txt
  examples/msg/pastry/CMakeLists.txt
  examples/msg/pmm/CMakeLists.txt
  examples/msg/priority/CMakeLists.txt
  examples/msg/properties/CMakeLists.txt
  examples/msg/semaphores/CMakeLists.txt
  examples/msg/sendrecv/CMakeLists.txt
  examples/msg/start_kill_time/CMakeLists.txt
  examples/msg/suspend/CMakeLists.txt
  examples/msg/token_ring/CMakeLists.txt
  examples/msg/tracing/CMakeLists.txt
  examples/scala/CMakeLists.txt
  examples/scala/master_slave_bypass/CMakeLists.txt
  examples/scala/master_slave_kill/CMakeLists.txt
  examples/scala/masterslave/CMakeLists.txt
  examples/simdag/CMakeLists.txt
  examples/simdag/dax/CMakeLists.txt
  examples/simdag/dot/CMakeLists.txt
  examples/simdag/goal/CMakeLists.txt
  examples/simdag/io/CMakeLists.txt
  examples/simdag/metaxml/CMakeLists.txt
  examples/simdag/properties/CMakeLists.txt
  examples/simdag/scheduling/CMakeLists.txt
  examples/smpi/CMakeLists.txt
  examples/smpi/smpi_msg_masterslave/CMakeLists.txt
  examples/smpi/replay_multiple/CMakeLists.txt
  examples/smpi/MM/CMakeLists.txt
  examples/smpi/energy/CMakeLists.txt
  examples/smpi/energy/f77/CMakeLists.txt
  examples/smpi/energy/f90/CMakeLists.txt
  examples/xbt/CMakeLists.txt
  )

set(TESHSUITE_CMAKEFILES_TXT
  teshsuite/bug-17132/CMakeLists.txt
  teshsuite/java/CMakeLists.txt
  teshsuite/java/sleep_host_off/CMakeLists.txt
  teshsuite/mc/CMakeLists.txt
  teshsuite/mc/dwarf/CMakeLists.txt
  teshsuite/mc/dwarf_expression/CMakeLists.txt
  teshsuite/mc/replay/CMakeLists.txt
  teshsuite/msg/CMakeLists.txt
  teshsuite/msg/get_sender/CMakeLists.txt
  teshsuite/msg/host_on_off/CMakeLists.txt
  teshsuite/msg/host_on_off_processes/CMakeLists.txt
  teshsuite/msg/pid/CMakeLists.txt
  teshsuite/msg/process/CMakeLists.txt
  teshsuite/msg/process_join/CMakeLists.txt
  teshsuite/msg/storage/CMakeLists.txt
  teshsuite/msg/task_destroy_cancel/CMakeLists.txt
  teshsuite/msg/trace/CMakeLists.txt
  teshsuite/simdag/availability/CMakeLists.txt
  teshsuite/simdag/basic/CMakeLists.txt
  teshsuite/simdag/incomplete/CMakeLists.txt
  teshsuite/simdag/network/CMakeLists.txt
  teshsuite/simdag/network/mxn/CMakeLists.txt
  teshsuite/simdag/network/p2p/CMakeLists.txt
  teshsuite/simdag/partask/CMakeLists.txt
  teshsuite/simdag/platforms/CMakeLists.txt
  teshsuite/simix/check_defaults/CMakeLists.txt
  teshsuite/simix/stack_overflow/CMakeLists.txt
  teshsuite/smpi/CMakeLists.txt
  teshsuite/smpi/allgather/CMakeLists.txt
  teshsuite/smpi/allgatherv/CMakeLists.txt
  teshsuite/smpi/allreduce/CMakeLists.txt
  teshsuite/smpi/alltoall/CMakeLists.txt
  teshsuite/smpi/alltoallv/CMakeLists.txt
  teshsuite/smpi/barrier/CMakeLists.txt
  teshsuite/smpi/bcast/CMakeLists.txt
  teshsuite/smpi/compute/CMakeLists.txt
  teshsuite/smpi/gather/CMakeLists.txt
  teshsuite/smpi/hvector/CMakeLists.txt
  teshsuite/smpi/indexed/CMakeLists.txt
  teshsuite/smpi/pingpong/CMakeLists.txt
  teshsuite/smpi/reduce/CMakeLists.txt
  teshsuite/smpi/scatter/CMakeLists.txt
  teshsuite/smpi/shared/CMakeLists.txt
  teshsuite/smpi/struct/CMakeLists.txt
  teshsuite/smpi/vector/CMakeLists.txt
  teshsuite/smpi/isp/umpire/CMakeLists.txt
  teshsuite/smpi/mpich3-test/CMakeLists.txt
  teshsuite/smpi/mpich3-test/attr/CMakeLists.txt
  teshsuite/smpi/mpich3-test/coll/CMakeLists.txt
  teshsuite/smpi/mpich3-test/comm/CMakeLists.txt
  teshsuite/smpi/mpich3-test/datatype/CMakeLists.txt
#  teshsuite/smpi/mpich3-test/f77/attr/CMakeLists.txt
  teshsuite/smpi/mpich3-test/f77/coll/CMakeLists.txt
  teshsuite/smpi/mpich3-test/f77/info/CMakeLists.txt
  teshsuite/smpi/mpich3-test/f77/comm/CMakeLists.txt
  teshsuite/smpi/mpich3-test/f77/datatype/CMakeLists.txt
  teshsuite/smpi/mpich3-test/f77/ext/CMakeLists.txt
  teshsuite/smpi/mpich3-test/f77/init/CMakeLists.txt
  teshsuite/smpi/mpich3-test/f77/pt2pt/CMakeLists.txt
  teshsuite/smpi/mpich3-test/f77/util/CMakeLists.txt
  teshsuite/smpi/mpich3-test/f77/topo/CMakeLists.txt
  teshsuite/smpi/mpich3-test/f77/rma/CMakeLists.txt
  teshsuite/smpi/mpich3-test/f90/coll/CMakeLists.txt
  teshsuite/smpi/mpich3-test/f90/datatype/CMakeLists.txt
  teshsuite/smpi/mpich3-test/f90/info/CMakeLists.txt
  teshsuite/smpi/mpich3-test/f90/init/CMakeLists.txt
  teshsuite/smpi/mpich3-test/f90/pt2pt/CMakeLists.txt
  teshsuite/smpi/mpich3-test/f90/util/CMakeLists.txt
  teshsuite/smpi/mpich3-test/f90/rma/CMakeLists.txt
  teshsuite/smpi/mpich3-test/group/CMakeLists.txt
  teshsuite/smpi/mpich3-test/info/CMakeLists.txt
  teshsuite/smpi/mpich3-test/init/CMakeLists.txt
  teshsuite/smpi/mpich3-test/pt2pt/CMakeLists.txt
  teshsuite/smpi/mpich3-test/topo/CMakeLists.txt
  teshsuite/smpi/mpich3-test/rma/CMakeLists.txt
  teshsuite/smpi/mpich3-test/perf/CMakeLists.txt
  teshsuite/surf/CMakeLists.txt
  teshsuite/surf/lmm_usage/CMakeLists.txt
  teshsuite/surf/maxmin_bench/CMakeLists.txt
  teshsuite/surf/surf_usage/CMakeLists.txt
  teshsuite/surf/trace_usage/CMakeLists.txt
  teshsuite/xbt/graphxml_usage/CMakeLists.txt
  teshsuite/xbt/heap_bench/CMakeLists.txt
  teshsuite/xbt/log_large/CMakeLists.txt
  teshsuite/xbt/log_usage/CMakeLists.txt
  teshsuite/xbt/mallocator/CMakeLists.txt
  teshsuite/xbt/mmalloc/CMakeLists.txt
  teshsuite/xbt/parallel_log/CMakeLists.txt
  teshsuite/xbt/parmap_bench/CMakeLists.txt
  teshsuite/xbt/parmap_test/CMakeLists.txt
  )

set(TOOLS_CMAKEFILES_TXT
  tools/CMakeLists.txt
  tools/graphicator/CMakeLists.txt
  tools/tesh/CMakeLists.txt
  )

set(CMAKE_SOURCE_FILES
  CMakeLists.txt
  buildtools/Cmake/AddTests.cmake
  buildtools/Cmake/CTestConfig.cmake
  buildtools/Cmake/CTestCustom.cmake
  buildtools/Cmake/CompleteInFiles.cmake
  buildtools/Cmake/DefinePackages.cmake
  buildtools/Cmake/Distrib.cmake
  buildtools/Cmake/Flags.cmake
  buildtools/Cmake/GenerateDoc.cmake
  buildtools/Cmake/GenerateDocWin.cmake
  buildtools/Cmake/MaintainerMode.cmake
  buildtools/Cmake/MakeExe.cmake
  buildtools/Cmake/MakeJava.cmake
  buildtools/Cmake/MakeLib.cmake
  buildtools/Cmake/MakeLibWin.cmake
  buildtools/Cmake/Modules/FindGFortran.cmake
  buildtools/Cmake/Modules/FindGTnets.cmake
  buildtools/Cmake/Modules/FindGraphviz.cmake
  buildtools/Cmake/Modules/FindLibSigc++.cmake
  buildtools/Cmake/Modules/FindLibdw.cmake
  buildtools/Cmake/Modules/FindLibunwind.cmake
  buildtools/Cmake/Modules/FindLua51Simgrid.cmake
  buildtools/Cmake/Modules/FindNS3.cmake
  buildtools/Cmake/Modules/FindRngStream.cmake
  buildtools/Cmake/Modules/FindRubySimgrid.cmake
  buildtools/Cmake/Modules/FindScala.cmake
  buildtools/Cmake/Modules/FindSimGrid.cmake
  buildtools/Cmake/Modules/FindValgrind.cmake
  buildtools/Cmake/Option.cmake
  buildtools/Cmake/Pipol.cmake
  buildtools/Cmake/PrintArgs.cmake
  buildtools/Cmake/Scripts/Diff.pm
  buildtools/Cmake/Scripts/Makefile.default
  buildtools/Cmake/Scripts/SimGrid.packproj
  buildtools/Cmake/Scripts/generate_memcheck_tests.pl
  buildtools/Cmake/Scripts/java_bundle.sh
  buildtools/Cmake/Scripts/my_valgrind.pl
  buildtools/Cmake/Scripts/postinstall.sh
  buildtools/Cmake/Scripts/preinstall.sh
  buildtools/Cmake/Scripts/tesh.pl
  buildtools/Cmake/Scripts/update_tesh.pl
  buildtools/Cmake/UnitTesting.cmake
  buildtools/Cmake/src/internal_config.h.in
  buildtools/Cmake/src/simgrid.nsi.in
  buildtools/Cmake/test_prog/prog_AC_CHECK_MCSC.c
  buildtools/Cmake/test_prog/prog_gnu_dynlinker.c
  buildtools/Cmake/test_prog/prog_gtnets.cpp
  buildtools/Cmake/test_prog/prog_mutex_timedlock.c
  buildtools/Cmake/test_prog/prog_printf_null.c
  buildtools/Cmake/test_prog/prog_sem_init.c
  buildtools/Cmake/test_prog/prog_sem_open.c
  buildtools/Cmake/test_prog/prog_sem_timedwait.c
  buildtools/Cmake/test_prog/prog_snprintf.c
  buildtools/Cmake/test_prog/prog_stackgrowth.c
  buildtools/Cmake/test_prog/prog_stacksetup.c
  buildtools/Cmake/test_prog/prog_thread_storage.c
  buildtools/Cmake/test_prog/prog_vsnprintf.c
  tools/stack-cleaner/as
  tools/stack-cleaner/cc
  tools/stack-cleaner/c++
  tools/stack-cleaner/fortran
  tools/stack-cleaner/clean-stack-filter
  tools/stack-cleaner/compiler-wrapper
  tools/stack-cleaner/README
  )

set(PLATFORMS_EXAMPLES
  examples/platforms/bypassASroute.xml
  examples/platforms/bypassRoute.xml
  examples/platforms/cloud.xml
  examples/platforms/cluster.xml
  examples/platforms/cluster_and_one_host.xml
  examples/platforms/cluster_no_backbone.xml
  examples/platforms/clusters_routing_full.xml
  examples/platforms/conf/gridpp_grid_2004.conf
  examples/platforms/conf/gridpp_grid_2004.xml
  examples/platforms/conf/lcg_sept2004_grid.conf
  examples/platforms/conf/lcg_sept2004_grid.xml
  examples/platforms/conf/transform_optorsim_platform.pl
  examples/platforms/config.xml
  examples/platforms/config_tracing.xml
  examples/platforms/content/small_content.txt
  examples/platforms/content/storage_content.txt
  examples/platforms/content/win_storage_content.txt
  examples/platforms/trace/trace_A_failure.txt
  examples/platforms/trace/trace_A.txt
  examples/platforms/trace/trace_B.txt
  examples/platforms/data_center.xml
  examples/platforms/deployment_remote_io.xml
  examples/platforms/energy_platform.xml
  examples/platforms/fat_tree_cluster.xml
  examples/platforms/g5k.xml
  examples/platforms/generation_scripts/create_hierarchical_clusters.pl
  examples/platforms/generation_scripts/enhancedDTDwithHierarchicalCluster.pl
  examples/platforms/generation_scripts/generate_g5k_platform.pl
  examples/platforms/generation_scripts/generate_g5k_platform_cabinets.pl
  examples/platforms/griffon.xml
  examples/platforms/meta_cluster.xml
  examples/platforms/multicore_machine.xml
  examples/platforms/platform.xml
  examples/platforms/prop.xml
  examples/platforms/remote_io.xml
  examples/platforms/routing_cluster.xml
  examples/platforms/storage.xml
  examples/platforms/small_platform.xml
  examples/platforms/small_platform_fatpipe.xml
  examples/platforms/small_platform_one_link_routes.xml
  examples/platforms/small_platform_with_failures.xml
  examples/platforms/small_platform_with_routers.xml
  examples/platforms/syscoord/generate_peer_platform.pl
  examples/platforms/syscoord/median_harvard.syscoord
  examples/platforms/syscoord/median_harvard.xml
  examples/platforms/syscoord/median_meridian.syscoord
  examples/platforms/syscoord/median_meridian.xml
  examples/platforms/syscoord/median_p2psim.syscoord
  examples/platforms/syscoord/median_p2psim.xml
  examples/platforms/torus_cluster.xml
  examples/platforms/two_hosts_platform.xml
  examples/platforms/two_hosts_platform_shared.xml
  examples/platforms/two_hosts_platform_with_availability.xml
  examples/platforms/two_hosts_platform_with_availability_included.xml
  examples/platforms/two_peers.xml
  examples/platforms/vivaldi.xml
  )

set(generated_src_files
  src/xbt/automaton/automaton_lexer.yy.c
  src/xbt/automaton/parserPromela.tab.cacc
  src/xbt/automaton/parserPromela.tab.hacc
  )

if(enable_ust)
  set(simgrid_sources ${CMAKE_CURRENT_BINARY_DIR}/src/simgrid_ust.c ${simgrid_sources})
  ADD_CUSTOM_COMMAND(
    OUTPUT ${CMAKE_CURRENT_BINARY_DIR}/src/simgrid_ust.c
    OUTPUT ${CMAKE_CURRENT_BINARY_DIR}/src/simgrid_ust.h
    COMMAND lttng-gen-tp -o simgrid_ust.c -o simgrid_ust.h ${CMAKE_CURRENT_SOURCE_DIR}/src/probes.tp
    WORKING_DIRECTORY ${CMAKE_CURRENT_BINARY_DIR}/src/
    DEPENDS ${CMAKE_CURRENT_SOURCE_DIR}/src/probes.tp
  )
  ADD_CUSTOM_TARGET(simgrid_ust
    DEPENDS
      ${CMAKE_CURRENT_BINARY_DIR}/src/simgrid_ust.c
      ${CMAKE_CURRENT_BINARY_DIR}/src/simgrid_ust.h
    )
  set(generated_src_files ${CMAKE_CURRENT_BINARY_DIR}/src/simgrid_ust.c ${generated_src_files})
endif()

foreach(file ${generated_src_files})
  set_source_files_properties(${file} PROPERTIES GENERATED true)
endforeach(file ${generated_src_files})<|MERGE_RESOLUTION|>--- conflicted
+++ resolved
@@ -617,15 +617,9 @@
   src/mc/mc_dwarf_attrnames.h
   src/mc/mc_dwarf_expression.cpp
   src/mc/mc_dwarf_tagnames.h
-<<<<<<< HEAD
   src/mc/mc_hash.cpp
   src/mc/mc_ignore.cpp
-=======
-  src/mc/mc_hash.c
-  src/mc/mc_ignore.c
   src/mc/mc_ignore.h
-  src/mc/mc_interface.h
->>>>>>> 25ed869b
   src/mc/mc_liveness.h
   src/mc/mc_location.h
   src/mc/mc_liveness.cpp
