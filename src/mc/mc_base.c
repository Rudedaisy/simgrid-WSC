--- conflicted
+++ resolved
@@ -38,13 +38,10 @@
 {
   unsigned int index = 0;
   smx_synchro_t act = 0;
-<<<<<<< HEAD
 #ifdef HAVE_MC
   s_smx_synchro_t temp_synchro;
 #endif
-=======
   smx_mutex_t mutex = NULL;
->>>>>>> 0cb036c3
 
   switch (req->call) {
   case SIMCALL_NONE:
