--- conflicted
+++ resolved
@@ -50,27 +50,7 @@
   }
 
   xbt_fifo_unshift(mc_stack, initial_state);
-
-<<<<<<< HEAD
-  if (mc_reduce_kind == e_mc_reduce_dpor) {
-    /* To ensure the soundness of DPOR, we have to keep a list of 
-       processes which are still enabled at each step of the exploration. 
-       If max depth is reached, we interleave them in the state in which they have 
-       been enabled for the first time. */
-    xbt_swag_foreach(process, simix_global->process_list) {
-      if (MC_process_is_enabled(process)) {
-        char *key = bprintf("%lu", process->pid);
-        char *data = bprintf("%d", xbt_fifo_size(mc_stack));
-        xbt_dict_set(first_enabled_state, key, data, NULL);
-        xbt_free(key);
-      }
-    }
-  }
   mmalloc_set_current_heap(heap);
-=======
-  if (!mc_mem_set)
-    MC_SET_STD_HEAP;
->>>>>>> 0ccbaaa8
 }
 
 
