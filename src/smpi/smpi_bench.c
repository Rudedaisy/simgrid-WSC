/* Copyright (c) 2007, 2009, 2010. The SimGrid Team.
 * All rights reserved.                                                     */

/* This program is free software; you can redistribute it and/or modify it
  * under the terms of the license (GNU LGPL) which comes with this package. */

#include "private.h"
#include "xbt/dict.h"
#include "xbt/sysdep.h"
#include "xbt/ex.h"
#include "surf/surf.h"

XBT_LOG_NEW_DEFAULT_SUBCATEGORY(smpi_bench, smpi,
                                "Logging specific to SMPI (benchmarking)");

xbt_dict_t allocs = NULL;       /* Allocated on first use */
xbt_dict_t samples = NULL;      /* Allocated on first use */
<<<<<<< HEAD
__thread int smpi_current_rank = 0;      /* Updated after each MPI call */
=======
xbt_dict_t calls = NULL;        /* Allocated on first use */
>>>>>>> 7c18a530

typedef struct {
  int count;
  char data[];
} shared_data_t;

typedef struct {
  int count;
  double sum;
  double sum_pow2;
  double mean;
  double relstderr;
  int iters;
  double threshold;
  int started;
} local_data_t;

void smpi_bench_destroy(void)
{
  if (allocs) {
    xbt_dict_free(&allocs);
  }
  if (samples) {
    xbt_dict_free(&samples);
  }
  if(calls) {
    xbt_dict_free(&calls);
  }
}

static void smpi_execute_flops(double flops)
{
  smx_action_t action;
  smx_host_t host;
  host = SIMIX_host_self();

  XBT_DEBUG("Handle real computation time: %f flops", flops);
  action = SIMIX_req_host_execute("computation", host, flops, 1);
#ifdef HAVE_TRACING
  SIMIX_req_set_category (action, TRACE_internal_smpi_get_category());
#endif
  SIMIX_req_host_execution_wait(action);
}

static void smpi_execute(double duration)
{
  if (duration >= xbt_cfg_get_double(_surf_cfg_set, "smpi/cpu_threshold")) {
    XBT_DEBUG("Sleep for %f to handle real computation time", duration);
    smpi_execute_flops(duration *
                       xbt_cfg_get_double(_surf_cfg_set,
                                          "smpi/running_power"));
  }
}

void smpi_bench_begin(void)
{
  xbt_os_timer_start(smpi_process_timer());
  smpi_current_rank = smpi_process_index();
}

void smpi_bench_end(void)
{
  xbt_os_timer_t timer = smpi_process_timer();

  xbt_os_timer_stop(timer);
  smpi_execute(xbt_os_timer_elapsed(timer));
}

unsigned int smpi_sleep(unsigned int secs)
{
  smpi_execute((double) secs);
  return secs;
}

int smpi_gettimeofday(struct timeval *tv, struct timezone *tz)
{
  double now = SIMIX_get_clock();

  if (tv) {
    tv->tv_sec = (time_t) now;
    tv->tv_usec = (suseconds_t) (now * 1e6);
  }
  return 0;
}

static char *sample_location(int global, const char *file, int line)
{
  if (global) {
    return bprintf("%s:%d", file, line);
  } else {
    return bprintf("%s:%d:%d", file, line, smpi_process_index());
  }
}

int smpi_sample_1(int global, const char *file, int line, int iters, double threshold)
{
  char *loc = sample_location(global, file, line);
  local_data_t *data;

  smpi_bench_end();     /* Take time from previous MPI call into account */
  if (!samples) {
    samples = xbt_dict_new();
  }
  data = xbt_dict_get_or_null(samples, loc);
  if (!data) {
    data = (local_data_t *) xbt_new(local_data_t, 1);
    data->count = 0;
    data->sum = 0.0;
    data->sum_pow2 = 0.0;
    data->iters = iters;
    data->threshold = threshold;
    data->started = 0;
    xbt_dict_set(samples, loc, data, &free);
    return 0;
  }
  free(loc);
  return 1;
}

int smpi_sample_2(int global, const char *file, int line)
{
  char *loc = sample_location(global, file, line);
  local_data_t *data;

  xbt_assert(samples, "You did something very inconsistent, didn't you?");
  data = xbt_dict_get_or_null(samples, loc);
  if (!data) {
    xbt_assert(data, "Please, do thing in order");
  }
  if (!data->started) {
    if ((data->iters > 0 && data->count >= data->iters)
        || (data->count > 1 && data->threshold > 0.0 && data->relstderr <= data->threshold)) {
      XBT_DEBUG("Perform some wait of %f", data->mean);
      smpi_execute(data->mean);
    } else {
      data->started = 1;
      data->count++;
    }
  } else {
    data->started = 0;
  }
  free(loc);
  smpi_bench_begin();
  smpi_process_simulated_start();
  return data->started;
}

void smpi_sample_3(int global, const char *file, int line)
{
  char *loc = sample_location(global, file, line);
  local_data_t *data;
  double sample, n;

  xbt_assert(samples, "You did something very inconsistent, didn't you?");
  data = xbt_dict_get_or_null(samples, loc);
  smpi_bench_end();
  if(data && data->started && data->count < data->iters) {
    sample = smpi_process_simulated_elapsed();
    data->sum += sample;
    data->sum_pow2 += sample * sample;
    n = (double)data->count;
    data->mean = data->sum / n;
    data->relstderr = sqrt((data->sum_pow2 / n - data->mean * data->mean) / n) / data->mean;
    XBT_DEBUG("Average mean after %d steps is %f, relative standard error is %f (sample was %f)", data->count,
           data->mean, data->relstderr, sample);
  }
  free(loc);
}

void smpi_sample_flops(double flops)
{
  smpi_execute_flops(flops);
}

void *smpi_shared_malloc(size_t size, const char *file, int line)
{
  char *loc = bprintf("%s:%d:%zu", file, line, size);
  shared_data_t *data;

  if (!allocs) {
    allocs = xbt_dict_new();
  }
  data = xbt_dict_get_or_null(allocs, loc);
  if (!data) {
    data = (shared_data_t *) xbt_malloc0(sizeof(int) + size);
    data->count = 1;
    xbt_dict_set(allocs, loc, data, &free);
  } else {
    data->count++;
  }
  free(loc);
  return data->data;
}

void smpi_shared_free(void *ptr)
{
  shared_data_t *data = (shared_data_t *) ((int *) ptr - 1);
  char *loc;

  if (!allocs) {
    XBT_WARN("Cannot free: nothing was allocated");
    return;
  }
  loc = xbt_dict_get_key(allocs, data);
  if (!loc) {
    XBT_WARN("Cannot free: %p was not shared-allocated by SMPI", ptr);
    return;
  }
  data->count--;
  if (data->count <= 0) {
    xbt_dict_remove(allocs, loc);
  }
}

int smpi_shared_known_call(const char* func, const char* input) {
   char* loc = bprintf("%s:%s", func, input);
   xbt_ex_t ex;
   int known;

   if(!calls) {
      calls = xbt_dict_new();
   }
   TRY {
      xbt_dict_get(calls, loc); /* Succeed or throw */
      known = 1;
   } CATCH(ex) {
      if(ex.category == not_found_error) {
         known = 0;
         xbt_ex_free(ex);
      } else {
         RETHROW;
      }
   }
   free(loc);
   return known;
}

void* smpi_shared_get_call(const char* func, const char* input) {
   char* loc = bprintf("%s:%s", func, input);
   void* data;

   if(!calls) {
      calls = xbt_dict_new();
   }
   data = xbt_dict_get(calls, loc);
   free(loc);
   return data;
}

void* smpi_shared_set_call(const char* func, const char* input, void* data) {
   char* loc = bprintf("%s:%s", func, input);

   if(!calls) {
      calls = xbt_dict_new();
   }
   xbt_dict_set(calls, loc, data, NULL);
   free(loc);
   return data;
}<|MERGE_RESOLUTION|>--- conflicted
+++ resolved
@@ -15,11 +15,8 @@
 
 xbt_dict_t allocs = NULL;       /* Allocated on first use */
 xbt_dict_t samples = NULL;      /* Allocated on first use */
-<<<<<<< HEAD
+xbt_dict_t calls = NULL;        /* Allocated on first use */
 __thread int smpi_current_rank = 0;      /* Updated after each MPI call */
-=======
-xbt_dict_t calls = NULL;        /* Allocated on first use */
->>>>>>> 7c18a530
 
 typedef struct {
   int count;
