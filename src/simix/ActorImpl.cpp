--- conflicted
+++ resolved
@@ -486,92 +486,6 @@
   simix_global->process_to_run.clear();
 }
 
-<<<<<<< HEAD
-=======
-/**
- * @brief Internal function to kill a SIMIX process.
- *
- * This function may be called when a SIMCALL_PROCESS_KILL simcall occurs,
- * or directly for SIMIX internal purposes.
- *
- * @param actor poor victim
- * @param issuer the actor which has sent the PROCESS_KILL. Important to not schedule twice the same actor.
- */
-void SIMIX_process_kill(smx_actor_t actor, smx_actor_t issuer)
-{
-
-  if (actor->finished_) {
-    XBT_DEBUG("Ignoring request to kill process %s@%s that is already dead", actor->get_cname(),
-              actor->host_->get_cname());
-    return;
-  }
-
-  XBT_DEBUG("Actor '%s'@%s is killing actor '%s'@%s", issuer == nullptr ? "(null)" : issuer->get_cname(),
-            (issuer == nullptr || issuer->host_ == nullptr ? "(null)" : issuer->host_->get_cname()), actor->get_cname(),
-            actor->host_->get_cname());
-
-  actor->context_->iwannadie = true;
-  actor->blocked_            = false;
-  actor->suspended_          = false;
-  actor->exception           = nullptr;
-
-  // Forcefully kill the actor if its host is turned off. Not an HostFailureException because you should not survive that
-  if (actor->host_->is_off())
-    actor->throw_exception(std::make_exception_ptr(simgrid::kernel::context::StopRequest("host failed")));
-
-  /* destroy the blocking synchro if any */
-  if (actor->waiting_synchro != nullptr) {
-
-    simgrid::kernel::activity::ExecImplPtr exec =
-        boost::dynamic_pointer_cast<simgrid::kernel::activity::ExecImpl>(actor->waiting_synchro);
-    simgrid::kernel::activity::CommImplPtr comm =
-        boost::dynamic_pointer_cast<simgrid::kernel::activity::CommImpl>(actor->waiting_synchro);
-    simgrid::kernel::activity::SleepImplPtr sleep =
-        boost::dynamic_pointer_cast<simgrid::kernel::activity::SleepImpl>(actor->waiting_synchro);
-    simgrid::kernel::activity::RawImplPtr raw =
-        boost::dynamic_pointer_cast<simgrid::kernel::activity::RawImpl>(actor->waiting_synchro);
-    simgrid::kernel::activity::IoImplPtr io =
-        boost::dynamic_pointer_cast<simgrid::kernel::activity::IoImpl>(actor->waiting_synchro);
-
-    if (exec != nullptr) {
-      if (exec->surf_action_) {
-        exec->surf_action_->cancel();
-        exec->surf_action_->unref();
-        exec->surf_action_ = nullptr;
-      }
-    } else if (comm != nullptr) {
-      actor->comms.remove(actor->waiting_synchro);
-      comm->cancel();
-      // Remove first occurrence of &process->simcall:
-      auto i = boost::range::find(actor->waiting_synchro->simcalls_, &actor->simcall);
-      if (i != actor->waiting_synchro->simcalls_.end())
-        actor->waiting_synchro->simcalls_.remove(&actor->simcall);
-    } else if (sleep != nullptr) {
-      if (sleep->surf_action_)
-        sleep->surf_action_->cancel();
-      sleep->post();
-    } else if (raw != nullptr) {
-      SIMIX_synchro_stop_waiting(actor, &actor->simcall);
-
-    } else if (io != nullptr) {
-      io->cancel();
-    } else {
-      simgrid::kernel::activity::ActivityImplPtr activity = actor->waiting_synchro;
-      xbt_die("Activity %s is of unknown type %s", activity->name_.c_str(),
-              simgrid::xbt::demangle(typeid(activity).name()).get());
-    }
-
-    actor->waiting_synchro = nullptr;
-  }
-  if (std::find(begin(simix_global->process_to_run), end(simix_global->process_to_run), actor) ==
-          end(simix_global->process_to_run) &&
-      actor != issuer) {
-    XBT_DEBUG("Inserting [%p] %s in the to_run list", actor, actor->get_cname());
-    simix_global->process_to_run.push_back(actor);
-  }
-}
-
->>>>>>> 89cc59f4
 /** @deprecated When this function gets removed, also remove the xbt_ex class, that is only there to help users to
  * transition */
 void SIMIX_process_throw(smx_actor_t actor, xbt_errcat_t cat, int value, const char* msg)
