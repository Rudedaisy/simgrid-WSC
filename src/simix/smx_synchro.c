--- conflicted
+++ resolved
@@ -23,22 +23,15 @@
 static smx_action_t SIMIX_synchro_wait(smx_host_t smx_host, double timeout)
 {
   XBT_IN("(%p, %f)",smx_host,timeout);
-  surf_model_t ws_model = surf_resource_model(smx_host, SURF_WKS_LEVEL);
 
   smx_action_t action;
   action = xbt_mallocator_get(simix_global->action_mallocator);
   action->type = SIMIX_ACTION_SYNCHRO;
   action->name = xbt_strdup("synchro");
   action->synchro.sleep = 
-<<<<<<< HEAD
     surf_workstation_sleep(smx_host, timeout);
 
   surf_action_set_data(action->synchro.sleep, action);
-=======
-    ws_model->extension.workstation.sleep(smx_host, timeout);
-
-  ws_model->action_data_set(action->synchro.sleep, action);
->>>>>>> 0e9c0448
   XBT_OUT();
   return action;
 }
@@ -78,13 +71,8 @@
 {
   XBT_IN("(%p)",action);
   XBT_DEBUG("Destroying synchro %p", action);
-<<<<<<< HEAD
+  xbt_assert(action->type == SIMIX_ACTION_SYNCHRO);
   surf_action_unref(action->synchro.sleep);
-=======
-  xbt_assert(action->type == SIMIX_ACTION_SYNCHRO);
-
-  action->synchro.sleep->model_obj->action_unref(action->synchro.sleep);
->>>>>>> 0e9c0448
   xbt_free(action->name);
   xbt_mallocator_release(simix_global->action_mallocator, action);
   XBT_OUT();
@@ -93,18 +81,10 @@
 void SIMIX_post_synchro(smx_action_t action)
 {
   XBT_IN("(%p)",action);
-<<<<<<< HEAD
+  xbt_assert(action->type == SIMIX_ACTION_SYNCHRO);
   if (surf_action_get_state(action->synchro.sleep) == SURF_ACTION_FAILED)
     action->state = SIMIX_FAILED;
   else if(surf_action_get_state(action->synchro.sleep) == SURF_ACTION_DONE)
-=======
-  xbt_assert(action->type == SIMIX_ACTION_SYNCHRO);
-  surf_model_t ws_model = action->synchro.sleep->model_obj;
-
-  if (ws_model->action_state_get(action->synchro.sleep) == SURF_ACTION_FAILED)
-    action->state = SIMIX_FAILED;
-  else if(ws_model->action_state_get(action->synchro.sleep) == SURF_ACTION_DONE)
->>>>>>> 0e9c0448
     action->state = SIMIX_SRC_TIMEOUT;
 
   SIMIX_synchro_finish(action);  
