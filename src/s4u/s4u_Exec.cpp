/* Copyright (c) 2006-2019. The SimGrid Team. All rights reserved.          */

/* This program is free software; you can redistribute it and/or modify it
 * under the terms of the license (GNU LGPL) which comes with this package. */

#include "simgrid/s4u/Actor.hpp"
#include "simgrid/s4u/Exec.hpp"
#include "src/kernel/activity/ExecImpl.hpp"
#include "xbt/log.h"

XBT_LOG_NEW_DEFAULT_SUBCATEGORY(s4u_exec, s4u_activity, "S4U asynchronous executions");

namespace simgrid {
namespace s4u {
xbt::signal<void(Actor const&, Exec const&)> Exec::on_start;
xbt::signal<void(Actor const&, Exec const&)> Exec::on_completion;

Exec::Exec()
{
  pimpl_ = kernel::activity::ExecImplPtr(new kernel::activity::ExecImpl());
}

bool Exec::test()
{
  xbt_assert(state_ == State::INITED || state_ == State::STARTED || state_ == State::FINISHED);

  if (state_ == State::FINISHED)
    return true;

  if (state_ == State::INITED)
    this->start();

  if (simcall_execution_test(pimpl_)) {
    state_ = State::FINISHED;
    return true;
  }

  return false;
}

Exec* Exec::wait()
{
  if (state_ == State::INITED)
    start();
  simcall_execution_wait(pimpl_);
  state_ = State::FINISHED;
  on_completion(*Actor::self(), *this);
  return this;
}

Exec* Exec::wait_for(double)
{
  THROW_UNIMPLEMENTED;
}

int Exec::wait_any_for(std::vector<ExecPtr>* execs, double timeout)
{
  std::unique_ptr<kernel::activity::ExecImpl* []> rexecs(new kernel::activity::ExecImpl*[execs->size()]);
  std::transform(begin(*execs), end(*execs), rexecs.get(),
                 [](const ExecPtr& exec) { return static_cast<kernel::activity::ExecImpl*>(exec->pimpl_.get()); });
  return simcall_execution_waitany_for(rexecs.get(), execs->size(), timeout);
}

Exec* Exec::cancel()
{
  kernel::actor::simcall([this] { boost::static_pointer_cast<kernel::activity::ExecImpl>(pimpl_)->cancel(); });
  state_ = State::CANCELED;
  return this;
}

void intrusive_ptr_release(simgrid::s4u::Exec* e)
{
  if (e->refcount_.fetch_sub(1, std::memory_order_release) == 1) {
    std::atomic_thread_fence(std::memory_order_acquire);
    delete e;
  }
}

void intrusive_ptr_add_ref(simgrid::s4u::Exec* e)
{
  e->refcount_.fetch_add(1, std::memory_order_relaxed);
}

/** @brief change the execution bound
 * This means changing the maximal amount of flops per second that it may consume, regardless of what the host may
 * deliver. Currently, this cannot be changed once the exec started.
 */
ExecPtr Exec::set_bound(double bound)
{
  xbt_assert(state_ == State::INITED, "Cannot change the bound of an exec after its start");
  bound_ = bound;
  return this;
}
ExecPtr Exec::set_timeout(double timeout)
{
  xbt_assert(state_ == State::INITED, "Cannot change the bound of an exec after its start");
  timeout_ = timeout;
  return this;
}

<<<<<<< HEAD
=======
ExecPtr Exec::set_name(const std::string& name)
{
  xbt_assert(state_ == State::INITED, "Cannot change the name of an exec after its start");
  name_ = name;
  return this;
}

Host* Exec::get_host() const
{
  return static_cast<kernel::activity::ExecImpl*>(pimpl_.get())->get_host();
}
unsigned int Exec::get_host_number() const
{
  return static_cast<kernel::activity::ExecImpl*>(pimpl_.get())->get_host_number();
}
double Exec::get_start_time() const
{
  return (pimpl_->surf_action_ == nullptr) ? -1 : pimpl_->surf_action_->get_start_time();
}
double Exec::get_finish_time() const
{
  return (pimpl_->surf_action_ == nullptr) ? -1 : pimpl_->surf_action_->get_finish_time();
}
double Exec::get_cost() const
{
  return (pimpl_->surf_action_ == nullptr) ? -1 : pimpl_->surf_action_->get_cost();
}

>>>>>>> 95f8db2d
/** @brief  Change the execution priority, don't you think?
 *
 * An execution with twice the priority will get twice the amount of flops when the resource is shared.
 * The default priority is 1.
 *
 * Currently, this cannot be changed once the exec started. */
ExecPtr Exec::set_priority(double priority)
{
  xbt_assert(state_ == State::INITED, "Cannot change the priority of an exec after its start");
  priority_ = priority;
  return this;
}

///////////// SEQUENTIAL EXECUTIONS ////////
ExecSeq::ExecSeq(sg_host_t host, double flops_amount) : Exec(), flops_amount_(flops_amount)
{
  Activity::set_remaining(flops_amount_);
  boost::static_pointer_cast<simgrid::kernel::activity::ExecImpl>(pimpl_)->set_host(host);
}

Exec* ExecSeq::start()
{
  kernel::actor::simcall([this] {
    (*boost::static_pointer_cast<kernel::activity::ExecImpl>(pimpl_))
        .set_name(name_)
        .set_tracing_category(tracing_category_)
        .set_sharing_penalty(1. / priority_)
        .set_bound(bound_)
        .set_flops_amount(flops_amount_)
        .start();
  });
  state_ = State::STARTED;
  on_start(*Actor::self(), *this);
  return this;
}

/** @brief Returns whether the state of the exec is finished */
/** @brief Change the host on which this activity takes place.
 *
 * The activity cannot be terminated already (but it may be started). */
ExecPtr ExecSeq::set_host(Host* host)
{
  xbt_assert(state_ == State::INITED || state_ == State::STARTED,
             "Cannot change the host of an exec once it's done (state: %d)", (int)state_);
  if (state_ == State::STARTED)
    boost::static_pointer_cast<simgrid::kernel::activity::ExecImpl>(pimpl_)->migrate(host);
  host_ = host;
  boost::static_pointer_cast<simgrid::kernel::activity::ExecImpl>(pimpl_)->set_host(host);
  return this;
}


/** @brief Retrieve the host on which this activity takes place. */
Host* ExecSeq::get_host()
{
  return host_;
}

/** @brief Returns the amount of flops that remain to be done */
double ExecSeq::get_remaining()
{
  return simgrid::kernel::actor::simcall(
      [this]() { return boost::static_pointer_cast<simgrid::kernel::activity::ExecImpl>(pimpl_)->get_remaining(); });
}

/** @brief Returns the ratio of elements that are still to do
 *
 * The returned value is between 0 (completely done) and 1 (nothing done yet).
 */
double ExecSeq::get_remaining_ratio()
{
  return simgrid::kernel::actor::simcall([this]() {
    return boost::static_pointer_cast<simgrid::kernel::activity::ExecImpl>(pimpl_)->get_seq_remaining_ratio();
  });
}

///////////// PARALLEL EXECUTIONS ////////
ExecPar::ExecPar(const std::vector<s4u::Host*>& hosts, const std::vector<double>& flops_amounts,
                 const std::vector<double>& bytes_amounts)
    : Exec(), hosts_(hosts), flops_amounts_(flops_amounts), bytes_amounts_(bytes_amounts)
{
}

Exec* ExecPar::start()
{
  kernel::actor::simcall([this] {
    (*boost::static_pointer_cast<kernel::activity::ExecImpl>(pimpl_))
        .set_hosts(hosts_)
        .set_timeout(timeout_)
        .set_flops_amounts(flops_amounts_)
        .set_bytes_amounts(bytes_amounts_)
        .start();
  });
  state_ = State::STARTED;
  on_start(*Actor::self(), *this);
  return this;
}

double ExecPar::get_remaining_ratio()
{
  return kernel::actor::simcall(
      [this]() { return boost::static_pointer_cast<kernel::activity::ExecImpl>(pimpl_)->get_par_remaining_ratio(); });
}

double ExecPar::get_remaining()
{
  XBT_WARN("Calling get_remaining() on a parallel execution is not allowed. Call get_remaining_ratio() instead.");
  return get_remaining_ratio();
}
} // namespace s4u
} // namespace simgrid<|MERGE_RESOLUTION|>--- conflicted
+++ resolved
@@ -98,15 +98,6 @@
   return this;
 }
 
-<<<<<<< HEAD
-=======
-ExecPtr Exec::set_name(const std::string& name)
-{
-  xbt_assert(state_ == State::INITED, "Cannot change the name of an exec after its start");
-  name_ = name;
-  return this;
-}
-
 Host* Exec::get_host() const
 {
   return static_cast<kernel::activity::ExecImpl*>(pimpl_.get())->get_host();
@@ -128,7 +119,6 @@
   return (pimpl_->surf_action_ == nullptr) ? -1 : pimpl_->surf_action_->get_cost();
 }
 
->>>>>>> 95f8db2d
 /** @brief  Change the execution priority, don't you think?
  *
  * An execution with twice the priority will get twice the amount of flops when the resource is shared.
