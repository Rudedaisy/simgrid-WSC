--- conflicted
+++ resolved
@@ -8,32 +8,14 @@
 #include "surf/surf_resource.h"
 #include "maxmin_private.h"
 #include "simgrid/sg_config.h"
-<<<<<<< HEAD
-#include "surf/cpu_cas01_private.h"
-=======
 #include "cpu_cas01_private.h"
 
 #include "string.h"
 #include "stdlib.h"
->>>>>>> 045db165
 
 /* the model objects for physical machines and virtual machines */
 surf_model_t surf_cpu_model_pm = NULL;
 surf_model_t surf_cpu_model_vm = NULL;
-
-<<<<<<< HEAD
-#undef GENERIC_LMM_ACTION
-#undef GENERIC_ACTION
-#undef ACTION_GET_CPU
-#define GENERIC_LMM_ACTION(action) action->generic_lmm_action
-#define GENERIC_ACTION(action) GENERIC_LMM_ACTION(action).generic_action
-#define ACTION_GET_CPU(action) ((surf_action_cpu_Cas01_t) action)->cpu
-
-typedef struct surf_action_cpu_cas01 {
-  s_surf_action_lmm_t generic_lmm_action;
-} s_surf_action_cpu_Cas01_t, *surf_action_cpu_Cas01_t;
-=======
->>>>>>> 045db165
 
 XBT_LOG_NEW_DEFAULT_SUBCATEGORY(surf_cpu, surf,
                                 "Logging specific to the SURF CPU IMPROVED module");
@@ -55,13 +37,9 @@
   return;
 }
 
-<<<<<<< HEAD
-void *cpu_cas01_create_resource(const char *name, double power_peak,
-=======
 /* This function is registered as a callback to sg_platf_new_host() and never called directly */
-static void *cpu_create_resource(const char *name, xbt_dynar_t power_peak,
+void *cpu_cas01_create_resource(const char *name, xbt_dynar_t power_peak,
 								 int pstate,
->>>>>>> 045db165
                                  double power_scale,
                                  tmgr_trace_t power_trace,
                                  int core,
@@ -76,13 +54,8 @@
              "Host '%s' declared several times in the platform file",
              name);
   cpu = (cpu_Cas01_t) surf_resource_new(sizeof(s_cpu_Cas01_t),
-<<<<<<< HEAD
                                         cpu_model, name,
-                                        cpu_properties);
-  cpu->power_peak = power_peak;
-=======
-                                        surf_cpu_model, name,
-                                        cpu_properties,  &cpu_cas01_cleanup);
+                                        cpu_properties, &cpu_cas01_cleanup);
   cpu->power_peak = xbt_dynar_get_as(power_peak, pstate, double);
   cpu->power_peak_list = power_peak;
   cpu->pstate = pstate;
@@ -94,7 +67,6 @@
 
   XBT_DEBUG("CPU create: peak=%f, pstate=%d",cpu->power_peak, cpu->pstate);
 
->>>>>>> 045db165
   xbt_assert(cpu->power_peak > 0, "Power has to be >0");
   cpu->power_scale = power_scale;
   cpu->core = core;
@@ -369,16 +341,12 @@
     if (tmgr_trace_event_free(event_type))
       cpu->power_event = NULL;
   } else if (event_type == cpu->state_event) {
-<<<<<<< HEAD
     /* TODO (Hypervisor): do the same thing for constraint_core[i] */
     xbt_assert(cpu->core == 1, "FIXME: add state change code also for constraint_core[i]");
 
-    if (value > 0)
-=======
     if (value > 0) {
       if(cpu->state_current == SURF_RESOURCE_OFF)
         xbt_dynar_push_as(host_that_restart, char*, (cpu->generic_resource.name));
->>>>>>> 045db165
       cpu->state_current = SURF_RESOURCE_ON;
     } else {
       lmm_constraint_t cnst = cpu->constraint;
@@ -491,11 +459,7 @@
   surf_action_cpu_Cas01_t action = NULL;
   //xbt_dict_cursor_t cursor = NULL;
   cpu_Cas01_t CPU = surf_cpu_resource_priv(cpu);
-<<<<<<< HEAD
   surf_model_t cpu_model = ((surf_resource_t) CPU)->model;
-=======
-  //xbt_dict_t props = CPU->generic_resource.properties;
->>>>>>> 045db165
 
   XBT_IN("(%s,%g)", surf_resource_name(CPU), size);
   action =
@@ -521,12 +485,7 @@
     GENERIC_LMM_ACTION(action).last_update = surf_get_clock();
     GENERIC_LMM_ACTION(action).last_value = 0.0;
   }
-<<<<<<< HEAD
   lmm_expand(cpu_model->model_private->maxmin_system, CPU->constraint,
-=======
-
-  lmm_expand(surf_cpu_model->model_private->maxmin_system, CPU->constraint,
->>>>>>> 045db165
              GENERIC_LMM_ACTION(action).variable, 1.0);
   XBT_OUT();
   return (surf_action_t) action;
@@ -594,9 +553,6 @@
   return ((cpu_Cas01_t)surf_cpu_resource_priv(cpu))->power_scale;
 }
 
-<<<<<<< HEAD
-static void cpu_finalize(surf_model_t cpu_model)
-=======
 static double cpu_get_current_power_peak(void *cpu)
 {
   return ((cpu_Cas01_t)surf_cpu_resource_priv(cpu))->power_peak;
@@ -631,8 +587,7 @@
   return ((cpu_Cas01_t)surf_cpu_resource_priv(cpu))->energy->total_energy;
 }
 
-static void cpu_finalize(void)
->>>>>>> 045db165
+static void cpu_finalize(surf_model_t cpu_model)
 {
   lmm_system_free(cpu_model->model_private->maxmin_system);
   cpu_model->model_private->maxmin_system = NULL;
@@ -724,17 +679,13 @@
   cpu_model->extension.cpu.get_speed = cpu_get_speed;
   cpu_model->extension.cpu.get_available_speed =
       cpu_get_available_speed;
-<<<<<<< HEAD
+  cpu_model->extension.cpu.get_current_power_peak = cpu_get_current_power_peak;
+  cpu_model->extension.cpu.get_power_peak_at = cpu_get_power_peak_at;
+  cpu_model->extension.cpu.get_nb_pstates = cpu_get_nb_pstates;
+  cpu_model->extension.cpu.set_power_peak_at = cpu_set_power_peak_at;
+  cpu_model->extension.cpu.get_consumed_energy = cpu_get_consumed_energy;
+
   cpu_model->extension.cpu.add_traces = cpu_add_traces_cpu;
-=======
-  surf_cpu_model->extension.cpu.get_current_power_peak = cpu_get_current_power_peak;
-  surf_cpu_model->extension.cpu.get_power_peak_at = cpu_get_power_peak_at;
-  surf_cpu_model->extension.cpu.get_nb_pstates = cpu_get_nb_pstates;
-  surf_cpu_model->extension.cpu.set_power_peak_at = cpu_set_power_peak_at;
-  surf_cpu_model->extension.cpu.get_consumed_energy = cpu_get_consumed_energy;
-
-  surf_cpu_model->extension.cpu.add_traces = cpu_add_traces_cpu;
->>>>>>> 045db165
 
   if (!cpu_model->model_private->maxmin_system) {
     cpu_model->model_private->maxmin_system = lmm_system_new(cpu_model->model_private->selective_update);
