# This file automatize the testing of SimGrid on Windows using the appveyor.com continuous integration service
#
# Build logs: https://ci.appveyor.com/project/mquinson/simgrid

os: Visual Studio 2015
version: "{build}"
clone_depth: 1

# scripts that are called at very beginning, before repo cloning
init:
- git config --global core.longpaths true
- git config --global core.autocrlf input

environment:
  global:
    BOOST_ROOT: c:\Libraries\boost_1_59_0
    BOOST_LIBRARYDIR: c:\Libraries\boost_1_59_0\stage\lib
    TESH_ARGS: C:/projects/simgrid/bin/tesh --setenv srcdir=C:/projects/simgrid/examples/java --setenv classpath=C:/projects/simgrid/examples/java;C:/projects/simgrid/teshsuite/java;C:/projects/simgrid/simgrid.jar --cd C:/projects/simgrid/examples/java

install:
# Strawberry perl is the one to work with gcc
- choco install --limit-output strawberryperl -version 5.20.1.1
- SET PATH=C:\strawberry\c\bin;C:\strawberry\perl\site\bin;C:\strawberry\perl\bin;%PATH%
- cpanm --notest --quiet Win32API::File
- cpanm --notest --quiet IPC::Run
# Lua 
#- choco install lua53
# Basic dependencies: gcc and Cmake (must be placed before Perl in the path)
- SET PATH=C:\tools\mingw64\bin;%PATH%
<<<<<<< HEAD
- choco install mingw cmake --limit-output
=======
- choco install --limit-output mingw cmake
>>>>>>> a0abc19b
- rename "C:\Program Files\Git\usr\bin\sh.exe" "sh-ignored.exe"

build_script:
- cmake -G "MinGW Makefiles" -Denable_lua=OFF -Denable_java=ON -Denable_smpi=OFF -Denable_mallocators=OFF -Denable_lto=OFF .
- C:\tools\mingw64\bin\mingw32-make.exe VERBOSE=1
- cd C:/projects/simgrid/examples/java && java -classpath ".;../../simgrid.jar" masterslave.Masterslave ../platforms/platform.xml masterslave/masterslaveDeployment.xml || true

# I cant use the cmake test because of the following error:
#   Test project C:/projects/simgrid
#        Start   1: mc-replay-random-bug
#   ^CTerminate batch job (Y/N)?
# How dafuq am I supposed to press N on appveyor?? I tried closing stdin, in vain
#- bash -c "cd C:/projects/simgrid; exec 0<&-; ctest --output-on-failure" < nul || true

#test_script:
- perl %TESH_ARGS% C:/projects/simgrid/examples/java/async/async.tesh
- perl %TESH_ARGS% C:/projects/simgrid/examples/java/bittorrent/bittorrent.tesh
- perl %TESH_ARGS% C:/projects/simgrid/examples/java/master_slave_bypass/bypass.tesh
- perl %TESH_ARGS% C:/projects/simgrid/examples/java/chord/chord.tesh
- perl %TESH_ARGS% C:/projects/simgrid/examples/java/cloud/cloud.tesh
- perl %TESH_ARGS% C:/projects/simgrid/examples/java/cloud/migration/migration.tesh
- perl %TESH_ARGS% C:/projects/simgrid/examples/java/commTime/commtime.tesh
- perl %TESH_ARGS% C:/projects/simgrid/examples/java/kademlia/kademlia.tesh
- perl %TESH_ARGS% C:/projects/simgrid/examples/java/master_slave_kill/kill.tesh
- perl %TESH_ARGS% C:/projects/simgrid/examples/java/masterslave/masterslave.tesh
- perl %TESH_ARGS% C:/projects/simgrid/examples/java/migration/migration.tesh
- perl %TESH_ARGS% C:/projects/simgrid/examples/java/mutualExclusion/mutualexclusion.tesh
- perl %TESH_ARGS% C:/projects/simgrid/examples/java/pingPong/pingpong.tesh
- perl %TESH_ARGS% C:/projects/simgrid/examples/java/priority/priority.tesh
- perl %TESH_ARGS% C:/projects/simgrid/examples/java/startKillTime/startKillTime.tesh
- perl %TESH_ARGS% C:/projects/simgrid/examples/java/suspend/suspend.tesh
- perl %TESH_ARGS% C:/projects/simgrid/examples/java/tracing/tracingPingPong.tesh

artifacts:
- path: simgrid.jar
  name: jarfile

# notifications:
# - irc: "irc.debian.org#simgrid" # Not implemented by AppVeyor yet :(
# Some source of inspiration:

# https://github.com/sympy/symengine/blob/master/appveyor.yml <- MS, mingw & mingw64

# https://github.com/dartsim/dart/blob/master/appveyor.yml
# https://github.com/osmcode/libosmium/blob/master/appveyor.yml
# https://github.com/polysquare/cmake-unit/blob/master/appveyor.yml
# https://github.com/openvswitch/ovs/blob/master/appveyor.yml

# https://github.com/behdad/harfbuzz/pull/112/files<|MERGE_RESOLUTION|>--- conflicted
+++ resolved
@@ -27,11 +27,7 @@
 #- choco install lua53
 # Basic dependencies: gcc and Cmake (must be placed before Perl in the path)
 - SET PATH=C:\tools\mingw64\bin;%PATH%
-<<<<<<< HEAD
-- choco install mingw cmake --limit-output
-=======
 - choco install --limit-output mingw cmake
->>>>>>> a0abc19b
 - rename "C:\Program Files\Git\usr\bin\sh.exe" "sh-ignored.exe"
 
 build_script:
